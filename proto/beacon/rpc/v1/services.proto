syntax = "proto3";

package ethereum.beacon.rpc.v1;

import "proto/beacon/p2p/v1/types.proto";
import "google/protobuf/empty.proto";
import "google/protobuf/timestamp.proto";

service BeaconService {
    // CanonicalHead can be called on demand to fetch the current, head block of a
    // beacon node.
    rpc CanonicalHead(google.protobuf.Empty) returns (ethereum.beacon.p2p.v1.BeaconBlock);
    // LatestAttestation streams the latest aggregated attestation to connected
    // validator clients.
    rpc LatestAttestation(google.protobuf.Empty) returns (stream ethereum.beacon.p2p.v1.Attestation);
}

service AttesterService {
    rpc AttestHead(AttestRequest) returns (AttestResponse);
}

service ProposerService {
    rpc ProposerIndex(ProposerIndexRequest) returns (ProposerIndexResponse);
    rpc ProposeBlock(ethereum.beacon.p2p.v1.BeaconBlock) returns (ProposeResponse);
    rpc ComputeStateRoot(ethereum.beacon.p2p.v1.BeaconBlock) returns (StateRootResponse);
}

service ValidatorService {
<<<<<<< HEAD
    rpc ValidatorIndex(ValidatorIndexRequest) returns (ValidatorIndexResponse);
=======
    rpc ValidatorShard(PublicKey) returns (ValidatorShardResponse);
    rpc ValidatorIndex(PublicKey) returns (ValidatorIndexResponse);
>>>>>>> 41a7fa3f
    rpc ValidatorEpochAssignments(ValidatorEpochAssignmentsRequest) returns (ValidatorEpochAssignmentsResponse);
}

message ProposeRequest {
    bytes parent_hash = 1;
    uint64 slot_number = 2;
    bytes randao_reveal_hash32 = 3;
    bytes attestation_bitmask = 4;
    repeated uint32 attestation_aggregate_sig = 5;
    google.protobuf.Timestamp timestamp = 6;
}

message ProposeResponse {
    bytes block_hash = 1;
}

message ProposerIndexRequest {
    uint64 slot_number = 1;
}

message ProposerIndexResponse {
    uint32 index = 1;
}

message StateRootResponse {
    bytes state_root = 1;
}

message AttestRequest {
    ethereum.beacon.p2p.v1.Attestation attestation = 1;
}

message AttestResponse {
    bytes attestation_hash = 1;
}

enum ValidatorRole {
    UNKNOWN = 0;
    ATTESTER = 1;
    PROPOSER = 2;
}

// Assignment defines a validator's assignment responsibilities.
message Assignment {
    bytes public_key = 1;
    uint64 shard = 2;
    uint64 attester_slot = 3;
    uint64 proposer_slot = 4;
}

message ValidatorIndexRequest {
    bytes public_key = 1;
}

message ValidatorIndexResponse {
    uint32 index = 1;
}

<<<<<<< HEAD
=======
message ValidatorShardResponse {
    uint64 shard = 1;
}

message CurrentAssignmentsResponse {
    repeated Assignment assignments = 1;
    google.protobuf.Timestamp genesis_timestamp = 2;
}


>>>>>>> 41a7fa3f
message ValidatorEpochAssignmentsRequest {
  uint64 epoch_start = 1;
  bytes public_key = 2;
}

message ValidatorEpochAssignmentsResponse {
  Assignment assignment = 2;
}<|MERGE_RESOLUTION|>--- conflicted
+++ resolved
@@ -26,12 +26,7 @@
 }
 
 service ValidatorService {
-<<<<<<< HEAD
     rpc ValidatorIndex(ValidatorIndexRequest) returns (ValidatorIndexResponse);
-=======
-    rpc ValidatorShard(PublicKey) returns (ValidatorShardResponse);
-    rpc ValidatorIndex(PublicKey) returns (ValidatorIndexResponse);
->>>>>>> 41a7fa3f
     rpc ValidatorEpochAssignments(ValidatorEpochAssignmentsRequest) returns (ValidatorEpochAssignmentsResponse);
 }
 
@@ -90,19 +85,6 @@
     uint32 index = 1;
 }
 
-<<<<<<< HEAD
-=======
-message ValidatorShardResponse {
-    uint64 shard = 1;
-}
-
-message CurrentAssignmentsResponse {
-    repeated Assignment assignments = 1;
-    google.protobuf.Timestamp genesis_timestamp = 2;
-}
-
-
->>>>>>> 41a7fa3f
 message ValidatorEpochAssignmentsRequest {
   uint64 epoch_start = 1;
   bytes public_key = 2;
