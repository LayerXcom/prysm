--- conflicted
+++ resolved
@@ -227,25 +227,6 @@
 		return
 	}
 
-<<<<<<< HEAD
-	// Verify attestation coming from proposer then forward block to the subscribers.
-	proposerShardID, err := v.BeaconProposerShard(
-		beaconState,
-		block.Slot,
-	)
-	if err != nil {
-		log.Errorf("Failed to get proposer shard ID: %v", err)
-		return
-	}
-
-	// TODO(#258): stubbing public key with empty 32 bytes.
-	if err := att.VerifyProposerAttestation(response.Attestation.Data, [32]byte{}, proposerShardID); err != nil {
-		log.Errorf("Failed to verify proposer attestation: %v", err)
-		return
-	}
-
-=======
->>>>>>> 07c0387b
 	_, sendAttestationSpan := trace.StartSpan(ctx, "sendAttestation")
 	log.WithField("attestationHash", fmt.Sprintf("%#x", att.Key(response.Attestation.GetData()))).Debug("Sending newly received attestation to subscribers")
 	rs.attestationService.IncomingAttestationFeed().Send(response.Attestation)
