package rpc

import (
	"context"
	"strconv"
	"testing"
	"time"

	b "github.com/prysmaticlabs/prysm/beacon-chain/core/blocks"
	"github.com/prysmaticlabs/prysm/beacon-chain/core/state"
	"github.com/prysmaticlabs/prysm/beacon-chain/internal"
	pbp2p "github.com/prysmaticlabs/prysm/proto/beacon/p2p/v1"
	pb "github.com/prysmaticlabs/prysm/proto/beacon/rpc/v1"
	"github.com/prysmaticlabs/prysm/shared/params"
)

func TestValidatorIndex(t *testing.T) {
	db := internal.SetupDB(t)
	defer internal.TeardownDB(t, db)

	genesis := b.NewGenesisBlock([]byte{})
	if err := db.SaveBlock(genesis); err != nil {
		t.Fatalf("Could not save genesis block: %v", err)
	}

	depositData, err := b.EncodeDepositData(
		&pbp2p.DepositInput{
			Pubkey: []byte{'A'},
		},
		params.BeaconConfig().MaxDeposit,
		time.Now().Unix(),
	)
	if err != nil {
		t.Fatalf("Could not encode deposit input: %v", err)
	}
	deposits := []*pbp2p.Deposit{
		{DepositData: depositData},
	}
	beaconState, err := state.InitialBeaconState(deposits, 0, nil)
	if err != nil {
		t.Fatalf("Could not instantiate initial state: %v", err)
	}

	if err := db.UpdateChainHead(genesis, beaconState); err != nil {
		t.Fatalf("Could not save genesis state: %v", err)
	}

	validatorServer := &ValidatorServer{
		beaconDB: db,
	}
	req := &pb.ValidatorIndexRequest{
		PublicKey: []byte{'A'},
	}
	if _, err := validatorServer.ValidatorIndex(context.Background(), req); err != nil {
		t.Errorf("Could not get validator index: %v", err)
	}
}

<<<<<<< HEAD
func TestValidatorEpochAssignments(t *testing.T) {
=======
func TestValidatorShard(t *testing.T) {
>>>>>>> 41a7fa3f
	db := internal.SetupDB(t)
	defer internal.TeardownDB(t, db)

	genesis := b.NewGenesisBlock([]byte{})
	if err := db.SaveBlock(genesis); err != nil {
		t.Fatalf("Could not save genesis block: %v", err)
	}

	genesisTime := params.BeaconConfig().GenesisTime.Unix()
	deposits := make([]*pbp2p.Deposit, params.BeaconConfig().DepositsForChainStart)
	for i := 0; i < len(deposits); i++ {
		depositInput := &pbp2p.DepositInput{
			Pubkey:                 []byte(strconv.Itoa(i)),
			RandaoCommitmentHash32: []byte{0},
		}
		depositData, err := b.EncodeDepositData(
			depositInput,
			params.BeaconConfig().MaxDepositInGwei,
			genesisTime,
		)
		if err != nil {
			t.Fatalf("Could not encode initial block deposits: %v", err)
		}
		deposits[i] = &pbp2p.Deposit{DepositData: depositData}
	}
	beaconState, err := state.InitialBeaconState(deposits, uint64(genesisTime), nil)
	if err != nil {
		t.Fatalf("Could not instantiate initial state: %v", err)
	}

	if err := db.UpdateChainHead(genesis, beaconState); err != nil {
		t.Fatalf("Could not save genesis state: %v", err)
	}

	validatorServer := &ValidatorServer{
		beaconDB: db,
	}
	req := &pb.ValidatorEpochAssignmentsRequest{
		EpochStart: 0,
		PublicKey:  []byte{'0'},
	}
	res, err := validatorServer.ValidatorEpochAssignments(context.Background(), req)
	if err != nil {
		t.Errorf("Could not get validator index: %v", err)
	}
<<<<<<< HEAD
	// With initial shuffling of default 16384 validators, the validator corresponding to
	// public key 0 should correspond to an attester slot of 2 at shard 5.
	if res.Assignment.Shard != 5 {
		t.Errorf(
			"Expected validator with pubkey %#x to be assigned to shard 5, received %d",
			req.PublicKey,
			res.Assignment.Shard,
		)
	}
	if res.Assignment.AttesterSlot != 2 {
		t.Errorf(
			"Expected validator with pubkey %#x to be assigned as attester of slot 2, received %d",
			req.PublicKey,
			res.Assignment.AttesterSlot,
		)
=======
	if _, err := validatorServer.ValidatorShard(context.Background(), req); err != nil {
		t.Errorf("Could not get validator shard ID: %v", err)
>>>>>>> 41a7fa3f
	}
}<|MERGE_RESOLUTION|>--- conflicted
+++ resolved
@@ -56,11 +56,7 @@
 	}
 }
 
-<<<<<<< HEAD
 func TestValidatorEpochAssignments(t *testing.T) {
-=======
-func TestValidatorShard(t *testing.T) {
->>>>>>> 41a7fa3f
 	db := internal.SetupDB(t)
 	defer internal.TeardownDB(t, db)
 
@@ -78,7 +74,7 @@
 		}
 		depositData, err := b.EncodeDepositData(
 			depositInput,
-			params.BeaconConfig().MaxDepositInGwei,
+			params.BeaconConfig().MaxDeposit,
 			genesisTime,
 		)
 		if err != nil {
@@ -106,7 +102,6 @@
 	if err != nil {
 		t.Errorf("Could not get validator index: %v", err)
 	}
-<<<<<<< HEAD
 	// With initial shuffling of default 16384 validators, the validator corresponding to
 	// public key 0 should correspond to an attester slot of 2 at shard 5.
 	if res.Assignment.Shard != 5 {
@@ -122,9 +117,5 @@
 			req.PublicKey,
 			res.Assignment.AttesterSlot,
 		)
-=======
-	if _, err := validatorServer.ValidatorShard(context.Background(), req); err != nil {
-		t.Errorf("Could not get validator shard ID: %v", err)
->>>>>>> 41a7fa3f
 	}
 }