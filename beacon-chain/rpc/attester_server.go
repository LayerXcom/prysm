--- conflicted
+++ resolved
@@ -4,17 +4,13 @@
 	"context"
 	"fmt"
 
-<<<<<<< HEAD
 	"github.com/prysmaticlabs/prysm/beacon-chain/core/blocks"
 	"github.com/prysmaticlabs/prysm/beacon-chain/core/helpers"
 	"github.com/prysmaticlabs/prysm/beacon-chain/db"
-	"github.com/prysmaticlabs/prysm/shared/ssz"
-
-=======
->>>>>>> 61026103
 	pbp2p "github.com/prysmaticlabs/prysm/proto/beacon/p2p/v1"
 	pb "github.com/prysmaticlabs/prysm/proto/beacon/rpc/v1"
 	"github.com/prysmaticlabs/prysm/shared/hashutil"
+	"github.com/prysmaticlabs/prysm/shared/ssz"
 )
 
 // AttesterServer defines a server implementation of the gRPC Attester service,
@@ -36,7 +32,6 @@
 	return &pb.AttestResponse{AttestationHash: h[:]}, nil
 }
 
-<<<<<<< HEAD
 // AttestationInfoAtSlot fetches the necessary information from the current canonical head
 // and beacon state for an assigned attester to perform necessary responsibilities. This includes
 // fetching the epoch boundary roots, the latest justified block root, among others.
@@ -79,18 +74,4 @@
 		JustifiedEpoch:           beaconState.JustifiedSlot, // TODO: Pending epoch refactor.
 		JustifiedBlockRootHash32: justifiedBlockRoot[:],
 	}, nil
-=======
-// AttestationInfoAtSlot --
-//
-// TODO(#1505): WIP.
-func (as *AttesterServer) AttestationInfoAtSlot(ctx context.Context, req *pb.AttestationInfoRequest) (*pb.AttestationInfoResponse, error) {
-	return nil, nil
-}
-
-// CrosslinkCommitteesAtSlot --
-//
-// TODO(#1505): WIP.
-func (as *AttesterServer) CrosslinkCommitteesAtSlot(ctx context.Context, req *pb.CrosslinkCommitteeRequest) (*pb.CrosslinkCommitteeResponse, error) {
-	return nil, nil
->>>>>>> 61026103
 }