package blocks

import (
	"bytes"
	"encoding/binary"
	"fmt"
	"reflect"
	"strings"
	"testing"
	"time"

	"github.com/prysmaticlabs/prysm/beacon-chain/core/helpers"
	pb "github.com/prysmaticlabs/prysm/proto/beacon/p2p/v1"
	"github.com/prysmaticlabs/prysm/shared/hashutil"
	"github.com/prysmaticlabs/prysm/shared/params"
	"github.com/prysmaticlabs/prysm/shared/ssz"
	"github.com/prysmaticlabs/prysm/shared/trieutil"
)

func TestProcessBlockRandao_UnequalBlockAndProposerRandao(t *testing.T) {
<<<<<<< HEAD
	validators := make([]*pb.ValidatorRecord, params.BeaconConfig().DepositsForChainStart)
	for i := 0; i < len(validators); i++ {
		validators[i] = &pb.ValidatorRecord{
			ExitEpoch: params.BeaconConfig().FarFutureEpoch,
=======
	validators := make([]*pb.Validator, config.DepositsForChainStart)
	for i := 0; i < len(validators); i++ {
		validators[i] = &pb.Validator{
			ExitEpoch: config.FarFutureEpoch,
>>>>>>> 20865879
		}
	}

	block := &pb.BeaconBlock{
		RandaoRevealHash32: []byte{1},
	}

	beaconState := &pb.BeaconState{
		ValidatorRegistry: validators,
		Slot:              1,
	}

	want := fmt.Sprintf(
		"expected hashed block randao layers to equal proposer randao: received %#x = %#x",
		[32]byte{1},
		[32]byte{0},
	)
	if _, err := ProcessBlockRandao(
		beaconState,
		block,
	); !strings.Contains(err.Error(), want) {
		t.Errorf("Expected %s, received %v", want, err)
	}
}

func TestProcessBlockRandao_CreateRandaoMixAndUpdateProposer(t *testing.T) {
	randaoCommit := hashutil.RepeatHash([32]byte{}, 1)
<<<<<<< HEAD
	validators := make([]*pb.ValidatorRecord, params.BeaconConfig().DepositsForChainStart)
	for i := 0; i < len(validators); i++ {
		validators[i] = &pb.ValidatorRecord{
			ExitEpoch:              params.BeaconConfig().FarFutureEpoch,
=======
	validators := make([]*pb.Validator, config.DepositsForChainStart)
	for i := 0; i < len(validators); i++ {
		validators[i] = &pb.Validator{
			ExitEpoch:              config.FarFutureEpoch,
>>>>>>> 20865879
			RandaoCommitmentHash32: randaoCommit[:],
		}
	}

	block := &pb.BeaconBlock{
		RandaoRevealHash32: randaoCommit[:],
	}
	beaconState := &pb.BeaconState{
		ValidatorRegistry:        validators,
		Slot:                     1,
		LatestRandaoMixesHash32S: make([][]byte, params.BeaconConfig().LatestRandaoMixesLength),
	}

	newState, err := ProcessBlockRandao(
		beaconState,
		block,
	)
	if err != nil {
		t.Fatalf("Unexpected error processing block randao: %v", err)
	}

	updatedLatestMix := newState.LatestRandaoMixesHash32S[newState.Slot%params.BeaconConfig().LatestRandaoMixesLength]
	if !bytes.Equal(updatedLatestMix, randaoCommit[:]) {
		t.Errorf("Expected randao mix to XOR correctly: wanted %#x, received %#x", randaoCommit[:], updatedLatestMix)
	}
	if !bytes.Equal(newState.ValidatorRegistry[0].RandaoCommitmentHash32, randaoCommit[:]) {
		t.Errorf(
			"Expected proposer at index 0 to update randao commitment to block randao reveal = %#x, received %#x",
			[]byte{1},
			newState.ValidatorRegistry[0].RandaoCommitmentHash32,
		)
	}
}

func TestProcessEth1Data_SameRootHash(t *testing.T) {
	beaconState := &pb.BeaconState{
		Eth1DataVotes: []*pb.Eth1DataVote{
			{
				Eth1Data: &pb.Eth1Data{
					DepositRootHash32: []byte{1},
					BlockHash32:       []byte{2},
				},
				VoteCount: 5,
			},
		},
	}
	block := &pb.BeaconBlock{
		Eth1Data: &pb.Eth1Data{
			DepositRootHash32: []byte{1},
			BlockHash32:       []byte{2},
		},
	}
	beaconState = ProcessEth1Data(beaconState, block)
	newETH1DataVotes := beaconState.Eth1DataVotes
	if newETH1DataVotes[0].VoteCount != 6 {
		t.Errorf("expected votes to increase from 5 to 6, received %d", newETH1DataVotes[0].VoteCount)
	}
}

func TestProcessEth1Data_NewDepositRootHash(t *testing.T) {
	beaconState := &pb.BeaconState{
		Eth1DataVotes: []*pb.Eth1DataVote{
			{
				Eth1Data: &pb.Eth1Data{
					DepositRootHash32: []byte{0},
					BlockHash32:       []byte{1},
				},
				VoteCount: 5,
			},
		},
	}

	block := &pb.BeaconBlock{
		Eth1Data: &pb.Eth1Data{
			DepositRootHash32: []byte{2},
			BlockHash32:       []byte{3},
		},
	}

	beaconState = ProcessEth1Data(beaconState, block)
	newETH1DataVotes := beaconState.Eth1DataVotes
	if len(newETH1DataVotes) <= 1 {
		t.Error("expected new ETH1 data votes to have length > 1")
	}
	if newETH1DataVotes[1].VoteCount != 1 {
		t.Errorf(
			"expected new ETH1 data votes to have a new element with votes = 1, received votes = %d",
			newETH1DataVotes[1].VoteCount,
		)
	}
	if !bytes.Equal(newETH1DataVotes[1].Eth1Data.DepositRootHash32, []byte{2}) {
		t.Errorf(
			"expected new ETH1 data votes to have a new element with deposit root = %#x, received deposit root = %#x",
			[]byte{1},
			newETH1DataVotes[1].Eth1Data.DepositRootHash32,
		)
	}
}

func TestProcessProposerSlashings_ThresholdReached(t *testing.T) {
<<<<<<< HEAD
	slashings := make([]*pb.ProposerSlashing, params.BeaconConfig().MaxProposerSlashings+1)
	registry := []*pb.ValidatorRecord{}
=======
	slashings := make([]*pb.ProposerSlashing, config.MaxProposerSlashings+1)
	registry := []*pb.Validator{}
>>>>>>> 20865879
	currentSlot := uint64(0)

	want := fmt.Sprintf(
		"number of proposer slashings (%d) exceeds allowed threshold of %d",
		params.BeaconConfig().MaxProposerSlashings+1,
		params.BeaconConfig().MaxProposerSlashings,
	)
	beaconState := &pb.BeaconState{
		ValidatorRegistry: registry,
		Slot:              currentSlot,
	}
	block := &pb.BeaconBlock{
		Body: &pb.BeaconBlockBody{
			ProposerSlashings: slashings,
		},
	}

	if _, err := ProcessProposerSlashings(
		beaconState,
		block,
		false,
	); !strings.Contains(err.Error(), want) {
		t.Errorf("Expected %s, received %v", want, err)
	}
}

func TestProcessProposerSlashings_UnmatchedSlotNumbers(t *testing.T) {
	registry := []*pb.Validator{}
	currentSlot := uint64(0)
	slashings := []*pb.ProposerSlashing{
		{
			ProposerIndex: 0,
			ProposalData_1: &pb.ProposalSignedData{
				Slot: 1,
			},
			ProposalData_2: &pb.ProposalSignedData{
				Slot: 0,
			},
		},
	}

	beaconState := &pb.BeaconState{
		ValidatorRegistry: registry,
		Slot:              currentSlot,
	}
	block := &pb.BeaconBlock{
		Body: &pb.BeaconBlockBody{
			ProposerSlashings: slashings,
		},
	}
	want := "slashing proposal data slots do not match: 1, 0"
	if _, err := ProcessProposerSlashings(
		beaconState,
		block,
		false,
	); !strings.Contains(err.Error(), want) {
		t.Errorf("Expected %s, received %v", want, err)
	}
}

func TestProcessProposerSlashings_UnmatchedShards(t *testing.T) {
	registry := []*pb.Validator{}
	currentSlot := uint64(0)
	slashings := []*pb.ProposerSlashing{
		{
			ProposerIndex: 0,
			ProposalData_1: &pb.ProposalSignedData{
				Slot:  1,
				Shard: 0,
			},
			ProposalData_2: &pb.ProposalSignedData{
				Slot:  1,
				Shard: 1,
			},
		},
	}

	beaconState := &pb.BeaconState{
		ValidatorRegistry: registry,
		Slot:              currentSlot,
	}
	block := &pb.BeaconBlock{
		Body: &pb.BeaconBlockBody{
			ProposerSlashings: slashings,
		},
	}
	want := "slashing proposal data shards do not match: 0, 1"
	if _, err := ProcessProposerSlashings(
		beaconState,
		block,
		false,
	); !strings.Contains(err.Error(), want) {
		t.Errorf("Expected %s, received %v", want, err)
	}
}

func TestProcessProposerSlashings_UnmatchedBlockRoots(t *testing.T) {
	registry := []*pb.Validator{}
	currentSlot := uint64(0)
	slashings := []*pb.ProposerSlashing{
		{
			ProposerIndex: 0,
			ProposalData_1: &pb.ProposalSignedData{
				Slot:            1,
				Shard:           0,
				BlockRootHash32: []byte{0, 1, 0},
			},
			ProposalData_2: &pb.ProposalSignedData{
				Slot:            1,
				Shard:           0,
				BlockRootHash32: []byte{1, 1, 0},
			},
		},
	}

	beaconState := &pb.BeaconState{
		ValidatorRegistry: registry,
		Slot:              currentSlot,
	}
	block := &pb.BeaconBlock{
		Body: &pb.BeaconBlockBody{
			ProposerSlashings: slashings,
		},
	}
	want := fmt.Sprintf(
		"slashing proposal data block roots do not match: %#x, %#x",
		[]byte{0, 1, 0}, []byte{1, 1, 0},
	)

	if _, err := ProcessProposerSlashings(
		beaconState,
		block,
		false,
	); !strings.Contains(err.Error(), want) {
		t.Errorf("Expected %s, received %v", want, err)
	}
}

func TestProcessProposerSlashings_AppliesCorrectStatus(t *testing.T) {
	// We test the case when data is correct and verify the validator
	// registry has been updated.

<<<<<<< HEAD
	validators := make([]*pb.ValidatorRecord, params.BeaconConfig().DepositsForChainStart)
	for i := 0; i < len(validators); i++ {
		validators[i] = &pb.ValidatorRecord{
			ExitEpoch:      params.BeaconConfig().FarFutureEpoch,
=======
	validators := make([]*pb.Validator, config.DepositsForChainStart)
	for i := 0; i < len(validators); i++ {
		validators[i] = &pb.Validator{
			ExitEpoch:      config.FarFutureEpoch,
>>>>>>> 20865879
			PenalizedEpoch: 2,
		}
	}
	validatorBalances := make([]uint64, len(validators))
	for i := 0; i < len(validatorBalances); i++ {
		validatorBalances[i] = params.BeaconConfig().MaxDeposit
	}

	slashings := []*pb.ProposerSlashing{
		{
			ProposerIndex: 1,
			ProposalData_1: &pb.ProposalSignedData{
				Slot:            1,
				Shard:           1,
				BlockRootHash32: []byte{0, 1, 0},
			},
			ProposalData_2: &pb.ProposalSignedData{
				Slot:            1,
				Shard:           1,
				BlockRootHash32: []byte{0, 1, 0},
			},
		},
	}
	currentSlot := uint64(1)
	beaconState := &pb.BeaconState{
		ValidatorRegistry:       validators,
		Slot:                    currentSlot,
		ValidatorBalances:       validatorBalances,
		LatestPenalizedBalances: []uint64{0},
	}
	block := &pb.BeaconBlock{
		Body: &pb.BeaconBlockBody{
			ProposerSlashings: slashings,
		},
	}

	newState, err := ProcessProposerSlashings(
		beaconState,
		block,
		false,
	)
	validators = newState.ValidatorRegistry
	if err != nil {
		t.Fatalf("Unexpected error: %s", err)
	}
	if validators[1].ExitEpoch !=
		beaconState.Slot+params.BeaconConfig().EntryExitDelay {
		t.Errorf("Proposer with index 1 did not correctly exit,"+"wanted slot:%d, got:%d",
			beaconState.Slot+params.BeaconConfig().EntryExitDelay, validators[1].ExitEpoch)
	}
}

func TestProcessAttesterSlashings_ThresholdReached(t *testing.T) {
<<<<<<< HEAD
	slashings := make([]*pb.AttesterSlashing, params.BeaconConfig().MaxAttesterSlashings+1)
	registry := []*pb.ValidatorRecord{}
=======
	slashings := make([]*pb.AttesterSlashing, config.MaxAttesterSlashings+1)
	registry := []*pb.Validator{}
>>>>>>> 20865879
	currentSlot := uint64(0)

	beaconState := &pb.BeaconState{
		ValidatorRegistry: registry,
		Slot:              currentSlot,
	}
	block := &pb.BeaconBlock{
		Body: &pb.BeaconBlockBody{
			AttesterSlashings: slashings,
		},
	}
	want := fmt.Sprintf(
		"number of attester slashings (%d) exceeds allowed threshold of %d",
		params.BeaconConfig().MaxAttesterSlashings+1,
		params.BeaconConfig().MaxAttesterSlashings,
	)

	if _, err := ProcessAttesterSlashings(
		beaconState,
		block,
		false,
	); !strings.Contains(err.Error(), want) {
		t.Errorf("Expected %s, received %v", want, err)
	}
}

func TestProcessAttesterSlashings_EmptyCustodyFields(t *testing.T) {
	slashings := []*pb.AttesterSlashing{
		{
			SlashableVote_1: &pb.SlashableVote{
				ValidatorIndices: make(
					[]uint64,
					params.BeaconConfig().MaxIndicesPerSlashableVote,
				),
			},
			SlashableVote_2: &pb.SlashableVote{
				ValidatorIndices: make(
					[]uint64,
					params.BeaconConfig().MaxIndicesPerSlashableVote,
				),
			},
		},
	}
	registry := []*pb.Validator{}
	currentSlot := uint64(0)

	beaconState := &pb.BeaconState{
		ValidatorRegistry: registry,
		Slot:              currentSlot,
	}
	block := &pb.BeaconBlock{
		Body: &pb.BeaconBlockBody{
			AttesterSlashings: slashings,
		},
	}
	want := fmt.Sprint("custody bit field can't all be 0")

	if _, err := ProcessAttesterSlashings(
		beaconState,
		block,
		false,
	); !strings.Contains(err.Error(), want) {
		t.Errorf("Expected %s, received %v", want, err)
	}

	// Perform the same check for SlashableVoteData_2.
	slashings = []*pb.AttesterSlashing{
		{
			SlashableVote_1: &pb.SlashableVote{
				ValidatorIndices: make(
					[]uint64,
					params.BeaconConfig().MaxIndicesPerSlashableVote,
				),
			},
			SlashableVote_2: &pb.SlashableVote{
				ValidatorIndices: make(
					[]uint64,
					params.BeaconConfig().MaxIndicesPerSlashableVote,
				),
			},
		},
	}
	beaconState = &pb.BeaconState{
		ValidatorRegistry: registry,
		Slot:              currentSlot,
	}
	block = &pb.BeaconBlock{
		Body: &pb.BeaconBlockBody{
			AttesterSlashings: slashings,
		},
	}
	if _, err := ProcessAttesterSlashings(
		beaconState,
		block,
		false,
	); !strings.Contains(err.Error(), want) {
		t.Errorf("Expected %s, received %v", want, err)
	}
}

func TestProcessAttesterSlashings_UnmatchedAttestations(t *testing.T) {
	att1 := &pb.AttestationData{
		Slot: 5,
	}
	slashings := []*pb.AttesterSlashing{
		{
			SlashableVote_1: &pb.SlashableVote{
				Data:             att1,
				ValidatorIndices: []uint64{1},
				CustodyBitfield:  []byte{0xFF},
			},
			SlashableVote_2: &pb.SlashableVote{
				Data:             att1,
				ValidatorIndices: []uint64{2},
				CustodyBitfield:  []byte{0xFF},
			},
		},
	}
	registry := []*pb.Validator{}
	currentSlot := uint64(0)

	beaconState := &pb.BeaconState{
		ValidatorRegistry: registry,
		Slot:              currentSlot,
	}
	block := &pb.BeaconBlock{
		Body: &pb.BeaconBlockBody{
			AttesterSlashings: slashings,
		},
	}
	want := fmt.Sprintf(
		"attester slashing inner slashable vote data attestation should not match: %v, %v",
		att1,
		att1,
	)

	if _, err := ProcessAttesterSlashings(
		beaconState,
		block,
		false,
	); !strings.Contains(err.Error(), want) {
		t.Errorf("Expected %s, received %v", want, err)
	}
}

func TestProcessAttesterSlashings_SlotsInequalities(t *testing.T) {
	testCases := []struct {
		att1 *pb.AttestationData
		att2 *pb.AttestationData
	}{
		{
			// Case 0: vote1.JustifiedSlot < vote2.JustifiedSlot is false
			// vote2.JustifiedSlot + 1 == vote2.Slot is true
			// vote2.Slot < vote1.Slot is true
			// and slots are unequal.
			att1: &pb.AttestationData{
				JustifiedSlot: 4,
				Slot:          6,
			},
			att2: &pb.AttestationData{
				JustifiedSlot: 4,
				Slot:          5,
			},
		},
		{
			// Case 1: vote1.JustifiedSlot < vote2.JustifiedSlot is false
			// vote2.JustifiedSlot + 1 == vote2.Slot is false
			// vote2.Slot < vote1.Slot is true
			// and slots are unequal.
			att1: &pb.AttestationData{
				JustifiedSlot: 4,
				Slot:          8,
			},
			att2: &pb.AttestationData{
				JustifiedSlot: 4,
				Slot:          7,
			},
		},
		{
			// Case 2: vote1.JustifiedSlot < vote2.JustifiedSlot is false
			// vote2.JustifiedSlot + 1 == vote2.Slot is false
			// vote2.Slot < vote1.Slot is false
			// and slots are unequal.
			att1: &pb.AttestationData{
				JustifiedSlot: 4,
				Slot:          6,
			},
			att2: &pb.AttestationData{
				JustifiedSlot: 4,
				Slot:          7,
			},
		},
	}
	for _, tt := range testCases {
		slashings := []*pb.AttesterSlashing{
			{
				SlashableVote_1: &pb.SlashableVote{
					Data:             tt.att1,
					ValidatorIndices: []uint64{1},
					CustodyBitfield:  []byte{0xFF},
				},
				SlashableVote_2: &pb.SlashableVote{
					Data:             tt.att2,
					ValidatorIndices: []uint64{2},
					CustodyBitfield:  []byte{0xFF},
				},
			},
		}
		registry := []*pb.Validator{}
		currentSlot := uint64(0)

		beaconState := &pb.BeaconState{
			ValidatorRegistry: registry,
			Slot:              currentSlot,
		}
		block := &pb.BeaconBlock{
			Body: &pb.BeaconBlockBody{
				AttesterSlashings: slashings,
			},
		}
		want := fmt.Sprintf(
			`
			Expected the following conditions to hold:
			(slashableVoteData1.JustifiedSlot <
			slashableVoteData2.JustifiedSlot) &&
			(slashableVoteData2.JustifiedSlot + 1
			== slashableVoteData1.Slot) &&
			(slashableVoteData2.Slot < slashableVoteData1.Slot)
			OR
			slashableVoteData1.Slot == slashableVoteData2.Slot

			Instead, received slashableVoteData1.JustifiedSlot %d,
			slashableVoteData2.JustifiedSlot %d
			and slashableVoteData1.Slot %d, slashableVoteData2.Slot %d
			`,
			tt.att1.JustifiedSlot,
			tt.att2.JustifiedSlot,
			tt.att1.Slot,
			tt.att2.Slot,
		)

		if _, err := ProcessAttesterSlashings(
			beaconState,
			block,
			false,
		); !strings.Contains(err.Error(), want) {
			t.Errorf("Expected %s, received %v", want, err)
		}
	}
}

func TestProcessAttesterSlashings_EmptyVoteIndexIntersection(t *testing.T) {
	att1 := &pb.AttestationData{
		Slot:          5,
		JustifiedSlot: 5,
	}
	att2 := &pb.AttestationData{
		Slot:          5,
		JustifiedSlot: 4,
	}
	slashings := []*pb.AttesterSlashing{
		{
			SlashableVote_1: &pb.SlashableVote{
				Data:             att1,
				ValidatorIndices: []uint64{1},
				CustodyBitfield:  []byte{0xFF},
			},
			SlashableVote_2: &pb.SlashableVote{
				Data:             att2,
				ValidatorIndices: []uint64{2},
				CustodyBitfield:  []byte{0xFF},
			},
		},
	}
	registry := []*pb.Validator{}
	currentSlot := uint64(0)

	beaconState := &pb.BeaconState{
		ValidatorRegistry: registry,
		Slot:              currentSlot,
	}
	block := &pb.BeaconBlock{
		Body: &pb.BeaconBlockBody{
			AttesterSlashings: slashings,
		},
	}
	want := "expected intersection of vote indices to be non-empty"
	if _, err := ProcessAttesterSlashings(
		beaconState,
		block,
		false,
	); !strings.Contains(err.Error(), want) {
		t.Errorf("Expected %s, received %v", want, err)
	}
}

func TestProcessAttesterSlashings_AppliesCorrectStatus(t *testing.T) {
	// We test the case when data is correct and verify the validator
	// registry has been updated.
<<<<<<< HEAD
	validators := make([]*pb.ValidatorRecord, params.BeaconConfig().DepositsForChainStart)
	for i := 0; i < len(validators); i++ {
		validators[i] = &pb.ValidatorRecord{
			ExitEpoch:      params.BeaconConfig().FarFutureEpoch,
=======
	validators := make([]*pb.Validator, config.DepositsForChainStart)
	for i := 0; i < len(validators); i++ {
		validators[i] = &pb.Validator{
			ExitEpoch:      config.FarFutureEpoch,
>>>>>>> 20865879
			PenalizedEpoch: 6,
		}
	}
	validatorBalances := make([]uint64, len(validators))
	for i := 0; i < len(validatorBalances); i++ {
		validatorBalances[i] = params.BeaconConfig().MaxDeposit
	}

	att1 := &pb.AttestationData{
		Slot:          5,
		JustifiedSlot: 5,
	}
	att2 := &pb.AttestationData{
		Slot:          5,
		JustifiedSlot: 4,
	}
	slashings := []*pb.AttesterSlashing{
		{
			SlashableVote_1: &pb.SlashableVote{
				Data:             att1,
				ValidatorIndices: []uint64{1},
				CustodyBitfield:  []byte{0xFF},
			},
			SlashableVote_2: &pb.SlashableVote{
				Data:             att2,
				ValidatorIndices: []uint64{1},
				CustodyBitfield:  []byte{0xFF},
			},
		},
	}

	currentSlot := uint64(5)
	beaconState := &pb.BeaconState{
		ValidatorRegistry:       validators,
		Slot:                    currentSlot,
		ValidatorBalances:       validatorBalances,
		LatestPenalizedBalances: []uint64{0},
	}
	block := &pb.BeaconBlock{
		Body: &pb.BeaconBlockBody{
			AttesterSlashings: slashings,
		},
	}
	newState, err := ProcessAttesterSlashings(
		beaconState,
		block,
		false,
	)
	if err != nil {
		t.Fatal(err)
	}
	newRegistry := newState.ValidatorRegistry

	// Given the intersection of slashable indices is [1], only validator
	// at index 1 should be penalized and exited. We confirm this below.
	if newRegistry[1].ExitEpoch !=
		helpers.EntryExitEffectEpoch(helpers.CurrentEpoch(beaconState)) {
		t.Errorf(
			`
			Expected validator at index 1's exit epoch to change to
			%d, received %d instead
			`,
			helpers.EntryExitEffectEpoch(helpers.CurrentEpoch(beaconState)),
			newRegistry[1].ExitEpoch,
		)
	}
	if newRegistry[0].ExitEpoch != params.BeaconConfig().FarFutureEpoch {
		t.Errorf(
			`
			Expected validator at index 0's exit epoch to not change,
			received %d instead
			`,
			newRegistry[0].ExitEpoch,
		)
	}
}

func TestProcessBlockAttestations_ThresholdReached(t *testing.T) {
	attestations := make([]*pb.Attestation, params.BeaconConfig().MaxAttestations+1)
	block := &pb.BeaconBlock{
		Body: &pb.BeaconBlockBody{
			Attestations: attestations,
		},
	}
	state := &pb.BeaconState{}

	want := fmt.Sprintf(
		"number of attestations in block (%d) exceeds allowed threshold of %d",
		params.BeaconConfig().MaxAttestations+1,
		params.BeaconConfig().MaxAttestations,
	)

	if _, err := ProcessBlockAttestations(
		state,
		block,
		false,
	); !strings.Contains(err.Error(), want) {
		t.Errorf("Expected %s, received %v", want, err)
	}
}

func TestProcessBlockAttestations_InclusionDelayFailure(t *testing.T) {
	attestations := []*pb.Attestation{
		{
			Data: &pb.AttestationData{
				Slot: 5,
			},
		},
	}
	block := &pb.BeaconBlock{
		Body: &pb.BeaconBlockBody{
			Attestations: attestations,
		},
	}
	state := &pb.BeaconState{
		Slot: 5,
	}

	want := fmt.Sprintf(
		"attestation slot (slot %d) + inclusion delay (%d) beyond current beacon state slot (%d)",
		5,
		params.BeaconConfig().MinAttestationInclusionDelay,
		5,
	)
	if _, err := ProcessBlockAttestations(
		state,
		block,
		false,
	); !strings.Contains(err.Error(), want) {
		t.Errorf("Expected %s, received %v", want, err)
	}
}

func TestProcessBlockAttestations_EpochDistanceFailure(t *testing.T) {
	attestations := []*pb.Attestation{
		{
			Data: &pb.AttestationData{
				Slot: 5,
			},
		},
	}
	block := &pb.BeaconBlock{
		Body: &pb.BeaconBlockBody{
			Attestations: attestations,
		},
	}
	state := &pb.BeaconState{
		Slot: 5 + 2*params.BeaconConfig().EpochLength,
	}

	want := fmt.Sprintf(
		"attestation slot (slot %d) + epoch length (%d) less than current beacon state slot (%d)",
		5,
		params.BeaconConfig().EpochLength,
		5+2*params.BeaconConfig().EpochLength,
	)
	if _, err := ProcessBlockAttestations(
		state,
		block,
		false,
	); !strings.Contains(err.Error(), want) {
		t.Errorf("Expected %s, received %v", want, err)
	}
}

func TestProcessBlockAttestations_JustifiedSlotVerificationFailure(t *testing.T) {
	attestations := []*pb.Attestation{
		{
			Data: &pb.AttestationData{
				Slot:          152,
				JustifiedSlot: 130,
			},
		},
	}
	block := &pb.BeaconBlock{
		Body: &pb.BeaconBlockBody{
			Attestations: attestations,
		},
	}
	state := &pb.BeaconState{
		Slot:           158,
		JustifiedEpoch: 1,
	}

	want := fmt.Sprintf(
		"expected attestation.JustifiedSlot == state.JustifiedSlot, received %d == %d",
		2,
		1,
	)
	if _, err := ProcessBlockAttestations(
		state,
		block,
		false,
	); !strings.Contains(err.Error(), want) {
		t.Errorf("Expected %s, received %v", want, err)
	}
}

func TestProcessBlockAttestations_PreviousJustifiedSlotVerificationFailure(t *testing.T) {
	attestations := []*pb.Attestation{
		{
			Data: &pb.AttestationData{
				Slot:          240,
				JustifiedSlot: 234,
			},
		},
	}
	block := &pb.BeaconBlock{
		Body: &pb.BeaconBlockBody{
			Attestations: attestations,
		},
	}
	state := &pb.BeaconState{
		Slot:                   257,
		PreviousJustifiedEpoch: 2,
	}

	want := fmt.Sprintf(
		"expected attestation.JustifiedSlot == state.PreviousJustifiedSlot, received %d == %d",
		3,
		2,
	)
	if _, err := ProcessBlockAttestations(
		state,
		block,
		false,
	); !strings.Contains(err.Error(), want) {
		t.Errorf("Expected %s, received %v", want, err)
	}
}

func TestProcessBlockAttestations_BlockRootOutOfBounds(t *testing.T) {
	var blockRoots [][]byte
	for i := uint64(0); i < 2*params.BeaconConfig().EpochLength; i++ {
		blockRoots = append(blockRoots, []byte{byte(i)})
	}

	state := &pb.BeaconState{
		Slot:                   64,
		PreviousJustifiedEpoch: 1,
		LatestBlockRootHash32S: blockRoots,
	}
	attestations := []*pb.Attestation{
		{
			Data: &pb.AttestationData{
				Slot:                     60,
				JustifiedSlot:            65,
				JustifiedBlockRootHash32: []byte{},
			},
		},
	}
	block := &pb.BeaconBlock{
		Body: &pb.BeaconBlockBody{
			Attestations: attestations,
		},
	}

	want := "could not get block root for justified slot"
	if _, err := ProcessBlockAttestations(
		state,
		block,
		false,
	); !strings.Contains(err.Error(), want) {
		t.Errorf("Expected %s, received %v", want, err)
	}
}

func TestProcessBlockAttestations_BlockRootFailure(t *testing.T) {
	var blockRoots [][]byte
	for i := uint64(0); i < 2*params.BeaconConfig().EpochLength; i++ {
		blockRoots = append(blockRoots, []byte{byte(i)})
	}

	state := &pb.BeaconState{
		Slot:                   129,
		PreviousJustifiedEpoch: 1,
		LatestBlockRootHash32S: blockRoots,
	}
	attestations := []*pb.Attestation{
		{
			Data: &pb.AttestationData{
				Slot:                     80,
				JustifiedSlot:            64,
				JustifiedBlockRootHash32: []byte{},
			},
		},
	}
	block := &pb.BeaconBlock{
		Body: &pb.BeaconBlockBody{
			Attestations: attestations,
		},
	}

	want := fmt.Sprintf(
		"expected JustifiedBlockRoot == getBlockRoot(state, JustifiedSlot): got %#x = %#x",
		[]byte{},
		blockRoots[64],
	)
	if _, err := ProcessBlockAttestations(
		state,
		block,
		false,
	); !strings.Contains(err.Error(), want) {
		t.Errorf("Expected %s, received %v", want, err)
	}
}

func TestProcessBlockAttestations_CrosslinkRootFailure(t *testing.T) {
	var blockRoots [][]byte
	for i := uint64(0); i < 2*params.BeaconConfig().EpochLength; i++ {
		blockRoots = append(blockRoots, []byte{byte(i)})
	}

	// If attestation.latest_cross_link_root != state.latest_crosslinks[shard].shard_block_root
	// AND
	// attestation.data.shard_block_root != state.latest_crosslinks[shard].shard_block_root
	// the attestation should be invalid.
	stateLatestCrosslinks := []*pb.CrosslinkRecord{
		{
			ShardBlockRootHash32: []byte{1},
		},
	}
	state := &pb.BeaconState{
		Slot:                   70,
		PreviousJustifiedEpoch: 0,
		LatestBlockRootHash32S: blockRoots,
		LatestCrosslinks:       stateLatestCrosslinks,
	}
	attestations := []*pb.Attestation{
		{
			Data: &pb.AttestationData{
				Shard:                     0,
				Slot:                      20,
				JustifiedSlot:             10,
				JustifiedBlockRootHash32:  blockRoots[10],
				LatestCrosslinkRootHash32: []byte{2},
				ShardBlockRootHash32:      []byte{2},
			},
		},
	}
	block := &pb.BeaconBlock{
		Body: &pb.BeaconBlockBody{
			Attestations: attestations,
		},
	}
	want := fmt.Sprintf(
		"attestation.CrossLinkRoot and ShardBlockRoot != %v (state.LatestCrosslinks' ShardBlockRoot)",
		[]byte{1},
	)
	if _, err := ProcessBlockAttestations(
		state,
		block,
		false,
	); !strings.Contains(err.Error(), want) {
		t.Errorf("Expected %s, received %v", want, err)
	}
}

func TestProcessBlockAttestations_ShardBlockRootEqualZeroHashFailure(t *testing.T) {
	var blockRoots [][]byte
	for i := uint64(0); i < 2*params.BeaconConfig().EpochLength; i++ {
		blockRoots = append(blockRoots, []byte{byte(i)})
	}
	stateLatestCrosslinks := []*pb.CrosslinkRecord{
		{
			ShardBlockRootHash32: []byte{1},
		},
	}
	state := &pb.BeaconState{
		Slot:                   70,
		PreviousJustifiedEpoch: 0,
		LatestBlockRootHash32S: blockRoots,
		LatestCrosslinks:       stateLatestCrosslinks,
	}
	attestations := []*pb.Attestation{
		{
			Data: &pb.AttestationData{
				Shard:                     0,
				Slot:                      20,
				JustifiedSlot:             10,
				JustifiedBlockRootHash32:  blockRoots[10],
				LatestCrosslinkRootHash32: []byte{1},
				ShardBlockRootHash32:      []byte{1},
			},
		},
	}
	block := &pb.BeaconBlock{
		Body: &pb.BeaconBlockBody{
			Attestations: attestations,
		},
	}
	want := fmt.Sprintf(
		"expected attestation.ShardBlockRoot == %#x, received %#x instead",
		[]byte{},
		[]byte{1},
	)
	if _, err := ProcessBlockAttestations(
		state,
		block,
		false,
	); !strings.Contains(err.Error(), want) {
		t.Errorf("Expected %s, received %v", want, err)
	}
}

func TestProcessBlockAttestations_CreatePendingAttestations(t *testing.T) {
	var blockRoots [][]byte
	for i := uint64(0); i < 2*params.BeaconConfig().EpochLength; i++ {
		blockRoots = append(blockRoots, []byte{byte(i)})
	}
	stateLatestCrosslinks := []*pb.CrosslinkRecord{
		{
			ShardBlockRootHash32: []byte{1},
		},
	}
	state := &pb.BeaconState{
		Slot:                   70,
		PreviousJustifiedEpoch: 0,
		LatestBlockRootHash32S: blockRoots,
		LatestCrosslinks:       stateLatestCrosslinks,
	}
	att1 := &pb.Attestation{
		Data: &pb.AttestationData{
			Shard:                     0,
			Slot:                      20,
			JustifiedSlot:             10,
			JustifiedBlockRootHash32:  blockRoots[10],
			LatestCrosslinkRootHash32: []byte{1},
			ShardBlockRootHash32:      []byte{},
		},
		AggregationBitfield: []byte{1},
		CustodyBitfield:     []byte{1},
	}
	attestations := []*pb.Attestation{att1}
	block := &pb.BeaconBlock{
		Body: &pb.BeaconBlockBody{
			Attestations: attestations,
		},
	}
	newState, err := ProcessBlockAttestations(
		state,
		block,
		false,
	)
	pendingAttestations := newState.LatestAttestations
	if err != nil {
		t.Fatalf("Could not produce pending attestations: %v", err)
	}
	if !reflect.DeepEqual(pendingAttestations[0].Data, att1.Data) {
		t.Errorf(
			"Did not create pending attestation correctly with inner data, wanted %v, received %v",
			att1.Data,
			pendingAttestations[0].Data,
		)
	}
	if pendingAttestations[0].SlotIncluded != 70 {
		t.Errorf(
			"Pending attestation not included at correct slot: wanted %v, received %v",
			64,
			pendingAttestations[0].SlotIncluded,
		)
	}
}

func TestProcessValidatorDeposits_ThresholdReached(t *testing.T) {
	block := &pb.BeaconBlock{
		Body: &pb.BeaconBlockBody{
			Deposits: make([]*pb.Deposit, params.BeaconConfig().MaxDeposits+1),
		},
	}
	beaconState := &pb.BeaconState{}
	want := "exceeds allowed threshold"
	if _, err := ProcessValidatorDeposits(
		beaconState,
		block,
	); !strings.Contains(err.Error(), want) {
		t.Errorf("Expected error: %s, received %v", want, err)
	}
}

func TestProcessValidatorDeposits_DepositDataSizeTooSmall(t *testing.T) {
	data := []byte{1, 2, 3}
	deposit := &pb.Deposit{
		DepositData: data,
	}
	block := &pb.BeaconBlock{
		Body: &pb.BeaconBlockBody{
			Deposits: []*pb.Deposit{deposit},
		},
	}
	beaconState := &pb.BeaconState{}
	want := "deposit data slice too small"
	if _, err := ProcessValidatorDeposits(
		beaconState,
		block,
	); !strings.Contains(err.Error(), want) {
		t.Errorf("Expected error: %s, received %v", want, err)
	}
}

func TestProcessValidatorDeposits_DepositInputDecodingFails(t *testing.T) {
	data := make([]byte, 16)
	deposit := &pb.Deposit{
		DepositData: data,
	}
	block := &pb.BeaconBlock{
		Body: &pb.BeaconBlockBody{
			Deposits: []*pb.Deposit{deposit},
		},
	}
	beaconState := &pb.BeaconState{}
	want := "ssz decode failed"
	if _, err := ProcessValidatorDeposits(
		beaconState,
		block,
	); !strings.Contains(err.Error(), want) {
		t.Errorf("Expected error: %s, received %v", want, err)
	}
}

func TestProcessValidatorDeposits_MerkleBranchFailsVerification(t *testing.T) {
	// We create a correctly encoded deposit data using Simple Serialize.
	depositInput := &pb.DepositInput{
		Pubkey: []byte{1, 2, 3},
	}
	wBuf := new(bytes.Buffer)
	if err := ssz.Encode(wBuf, depositInput); err != nil {
		t.Fatalf("failed to encode deposit input: %v", err)
	}
	encodedInput := wBuf.Bytes()
	data := []byte{}
	value := make([]byte, 8)
	timestamp := make([]byte, 8)
	data = append(data, encodedInput...)
	data = append(data, value...)
	data = append(data, timestamp...)

	// We then create a merkle branch for the test.
	depositTrie := trieutil.NewDepositTrie()
	depositTrie.UpdateDepositTrie(data)
	branch := depositTrie.GenerateMerkleBranch(0)

	deposit := &pb.Deposit{
		DepositData:         data,
		MerkleBranchHash32S: branch,
		MerkleTreeIndex:     0,
	}
	block := &pb.BeaconBlock{
		Body: &pb.BeaconBlockBody{
			Deposits: []*pb.Deposit{deposit},
		},
	}
	beaconState := &pb.BeaconState{
		LatestEth1Data: &pb.Eth1Data{
			DepositRootHash32: []byte{0},
			BlockHash32:       []byte{1},
		},
	}
	want := "merkle branch of deposit root did not verify"
	if _, err := ProcessValidatorDeposits(
		beaconState,
		block,
	); !strings.Contains(err.Error(), want) {
		t.Errorf("Expected error: %s, received %v", want, err)
	}
}

func TestProcessValidatorDeposits_ProcessDepositHelperFuncFails(t *testing.T) {
	// Having mismatched withdrawal credentials will cause the process deposit
	// validator helper function to fail with error when the public key
	// currently exists in the validator registry.
	depositInput := &pb.DepositInput{
		Pubkey:                      []byte{1},
		WithdrawalCredentialsHash32: []byte{1, 2, 3},
		ProofOfPossession:           []byte{},
		RandaoCommitmentHash32:      []byte{0},
		CustodyCommitmentHash32:     []byte{0},
	}
	wBuf := new(bytes.Buffer)
	if err := ssz.Encode(wBuf, depositInput); err != nil {
		t.Fatalf("failed to encode deposit input: %v", err)
	}
	encodedInput := wBuf.Bytes()
	data := []byte{}

	// We set a deposit value of 1000.
	value := make([]byte, 8)
	binary.BigEndian.PutUint64(value, uint64(1000))

	// We then serialize a unix time into the timestamp []byte slice
	// and ensure it has size of 8 bytes.
	timestamp := make([]byte, 8)

	// Set deposit time to 1000 seconds since unix time 0.
	depositTime := time.Unix(1000, 0).Unix()
	// Set genesis time to unix time 0.
	genesisTime := time.Unix(0, 0).Unix()

	currentSlot := 1000 * params.BeaconConfig().SlotDuration
	binary.BigEndian.PutUint64(timestamp, uint64(depositTime))

	// We then create a serialized deposit data slice of type []byte
	// by appending all 3 items above together.
	data = append(data, value...)
	data = append(data, timestamp...)
	data = append(data, encodedInput...)

	// We then create a merkle branch for the test.
	depositTrie := trieutil.NewDepositTrie()
	depositTrie.UpdateDepositTrie(data)
	branch := depositTrie.GenerateMerkleBranch(0)

	deposit := &pb.Deposit{
		DepositData:         data,
		MerkleBranchHash32S: branch,
		MerkleTreeIndex:     0,
	}
	block := &pb.BeaconBlock{
		Body: &pb.BeaconBlockBody{
			Deposits: []*pb.Deposit{deposit},
		},
	}
	// The validator will have a mismatched withdrawal credential than
	// the one specified in the deposit input, causing a failure.
	registry := []*pb.Validator{
		{
			Pubkey:                      []byte{1},
			WithdrawalCredentialsHash32: []byte{4, 5, 6},
		},
	}
	balances := []uint64{0}
	root := depositTrie.Root()
	beaconState := &pb.BeaconState{
		ValidatorRegistry: registry,
		ValidatorBalances: balances,
		LatestEth1Data: &pb.Eth1Data{
			DepositRootHash32: root[:],
			BlockHash32:       root[:],
		},
		Slot:        currentSlot,
		GenesisTime: uint64(genesisTime),
	}
	want := "expected withdrawal credentials to match"
	if _, err := ProcessValidatorDeposits(
		beaconState,
		block,
	); !strings.Contains(err.Error(), want) {
		t.Errorf("Expected error: %s, received %v", want, err)
	}
}

func TestProcessValidatorDeposits_ProcessCorrectly(t *testing.T) {
	depositInput := &pb.DepositInput{
		Pubkey:                      []byte{1},
		WithdrawalCredentialsHash32: []byte{1, 2, 3},
		ProofOfPossession:           []byte{},
		RandaoCommitmentHash32:      []byte{0},
		CustodyCommitmentHash32:     []byte{0},
	}
	wBuf := new(bytes.Buffer)
	if err := ssz.Encode(wBuf, depositInput); err != nil {
		t.Fatalf("failed to encode deposit input: %v", err)
	}
	encodedInput := wBuf.Bytes()
	data := []byte{}

	// We set a deposit value of 1000.
	value := make([]byte, 8)
	depositValue := uint64(1000)
	binary.BigEndian.PutUint64(value, depositValue)

	// We then serialize a unix time into the timestamp []byte slice
	// and ensure it has size of 8 bytes.
	timestamp := make([]byte, 8)

	// Set deposit time to 1000 seconds since unix time 0.
	depositTime := time.Unix(1000, 0).Unix()
	// Set genesis time to unix time 0.
	genesisTime := time.Unix(0, 0).Unix()

	currentSlot := 1000 * params.BeaconConfig().SlotDuration
	binary.BigEndian.PutUint64(timestamp, uint64(depositTime))

	// We then create a serialized deposit data slice of type []byte
	// by appending all 3 items above together.
	data = append(data, value...)
	data = append(data, timestamp...)
	data = append(data, encodedInput...)

	// We then create a merkle branch for the test.
	depositTrie := trieutil.NewDepositTrie()
	depositTrie.UpdateDepositTrie(data)
	branch := depositTrie.GenerateMerkleBranch(0)

	deposit := &pb.Deposit{
		DepositData:         data,
		MerkleBranchHash32S: branch,
		MerkleTreeIndex:     0,
	}
	block := &pb.BeaconBlock{
		Body: &pb.BeaconBlockBody{
			Deposits: []*pb.Deposit{deposit},
		},
	}
	registry := []*pb.Validator{
		{
			Pubkey:                      []byte{1},
			WithdrawalCredentialsHash32: []byte{1, 2, 3},
		},
	}
	balances := []uint64{0}
	root := depositTrie.Root()
	beaconState := &pb.BeaconState{
		ValidatorRegistry: registry,
		ValidatorBalances: balances,
		LatestEth1Data: &pb.Eth1Data{
			DepositRootHash32: root[:],
			BlockHash32:       root[:],
		},
		Slot:        currentSlot,
		GenesisTime: uint64(genesisTime),
	}
	newState, err := ProcessValidatorDeposits(
		beaconState,
		block,
	)
	if err != nil {
		t.Fatalf("Expected block deposits to process correctly, received: %v", err)
	}
	if newState.ValidatorBalances[0] != depositValue {
		t.Errorf(
			"Expected state validator balances index 0 to equal %d, received %d",
			depositValue,
			newState.ValidatorBalances[0],
		)
	}
}

func TestProcessValidatorExits_ThresholdReached(t *testing.T) {
<<<<<<< HEAD
	exits := make([]*pb.Exit, params.BeaconConfig().MaxExits+1)
	registry := []*pb.ValidatorRecord{}
=======
	exits := make([]*pb.Exit, config.MaxExits+1)
	registry := []*pb.Validator{}
>>>>>>> 20865879
	state := &pb.BeaconState{
		ValidatorRegistry: registry,
	}
	block := &pb.BeaconBlock{
		Body: &pb.BeaconBlockBody{
			Exits: exits,
		},
	}

	want := fmt.Sprintf(
		"number of exits (%d) exceeds allowed threshold of %d",
		params.BeaconConfig().MaxExits+1,
		params.BeaconConfig().MaxExits,
	)

	if _, err := ProcessValidatorExits(
		state,
		block,
		false,
	); !strings.Contains(err.Error(), want) {
		t.Errorf("Expected %s, received %v", want, err)
	}
}

func TestProcessValidatorExits_ValidatorNotActive(t *testing.T) {
	exits := []*pb.Exit{
		{
			ValidatorIndex: 0,
		},
	}
	registry := []*pb.Validator{
		{
			ExitEpoch: 0,
		},
	}
	state := &pb.BeaconState{
		ValidatorRegistry: registry,
	}
	block := &pb.BeaconBlock{
		Body: &pb.BeaconBlockBody{
			Exits: exits,
		},
	}

	want := fmt.Sprintf(
		"expected exit.Slot > state.Slot + EntryExitDelay, received 0 < %d",
		params.BeaconConfig().EntryExitDelay,
	)

	if _, err := ProcessValidatorExits(
		state,
		block,
		false,
	); !strings.Contains(err.Error(), want) {
		t.Errorf("Expected %s, received %v", want, err)
	}
}

func TestProcessValidatorExits_InvalidExitEpoch(t *testing.T) {
	exits := []*pb.Exit{
		{
			Slot: 10,
		},
	}
	registry := []*pb.Validator{
		{
			ExitEpoch: params.BeaconConfig().FarFutureEpoch,
		},
	}
	state := &pb.BeaconState{
		ValidatorRegistry: registry,
		Slot:              0,
	}
	block := &pb.BeaconBlock{
		Body: &pb.BeaconBlockBody{
			Exits: exits,
		},
	}

	want := fmt.Sprintf(
		"expected state.Slot >= exit.Slot, received %d < %d",
		0,
		10,
	)

	if _, err := ProcessValidatorExits(
		state,
		block,
		false,
	); !strings.Contains(err.Error(), want) {
		t.Errorf("Expected %s, received %v", want, err)
	}
}

func TestProcessValidatorExits_InvalidStatusChangeSlot(t *testing.T) {
	exits := []*pb.Exit{
		{
			ValidatorIndex: 0,
			Slot:           0,
		},
	}
	registry := []*pb.Validator{
		{
			ExitEpoch: 1,
		},
	}
	state := &pb.BeaconState{
		ValidatorRegistry: registry,
		Slot:              10,
	}
	block := &pb.BeaconBlock{
		Body: &pb.BeaconBlockBody{
			Exits: exits,
		},
	}

	want := "expected exit.Slot > state.Slot + EntryExitDelay"
	if _, err := ProcessValidatorExits(
		state,
		block,
		false,
	); !strings.Contains(err.Error(), want) {
		t.Errorf("Expected %s, received %v", want, err)
	}
}

func TestProcessValidatorExits_AppliesCorrectStatus(t *testing.T) {
	exits := []*pb.Exit{
		{
			ValidatorIndex: 0,
			Slot:           0,
		},
	}
	registry := []*pb.Validator{
		{
			ExitEpoch: params.BeaconConfig().FarFutureEpoch,
		},
	}
	state := &pb.BeaconState{
		ValidatorRegistry: registry,
		Slot:              10,
	}
	block := &pb.BeaconBlock{
		Body: &pb.BeaconBlockBody{
			Exits: exits,
		},
	}
	newState, err := ProcessValidatorExits(state, block, false)
	if err != nil {
		t.Fatalf("Could not process exits: %v", err)
	}
	newRegistry := newState.ValidatorRegistry
	if newRegistry[0].StatusFlags == pb.Validator_INITIAL {
		t.Error("Expected validator status to change, remained INITIAL")
	}
}<|MERGE_RESOLUTION|>--- conflicted
+++ resolved
@@ -18,17 +18,10 @@
 )
 
 func TestProcessBlockRandao_UnequalBlockAndProposerRandao(t *testing.T) {
-<<<<<<< HEAD
-	validators := make([]*pb.ValidatorRecord, params.BeaconConfig().DepositsForChainStart)
-	for i := 0; i < len(validators); i++ {
-		validators[i] = &pb.ValidatorRecord{
-			ExitEpoch: params.BeaconConfig().FarFutureEpoch,
-=======
 	validators := make([]*pb.Validator, config.DepositsForChainStart)
 	for i := 0; i < len(validators); i++ {
 		validators[i] = &pb.Validator{
 			ExitEpoch: config.FarFutureEpoch,
->>>>>>> 20865879
 		}
 	}
 
@@ -56,17 +49,10 @@
 
 func TestProcessBlockRandao_CreateRandaoMixAndUpdateProposer(t *testing.T) {
 	randaoCommit := hashutil.RepeatHash([32]byte{}, 1)
-<<<<<<< HEAD
-	validators := make([]*pb.ValidatorRecord, params.BeaconConfig().DepositsForChainStart)
-	for i := 0; i < len(validators); i++ {
-		validators[i] = &pb.ValidatorRecord{
-			ExitEpoch:              params.BeaconConfig().FarFutureEpoch,
-=======
 	validators := make([]*pb.Validator, config.DepositsForChainStart)
 	for i := 0; i < len(validators); i++ {
 		validators[i] = &pb.Validator{
 			ExitEpoch:              config.FarFutureEpoch,
->>>>>>> 20865879
 			RandaoCommitmentHash32: randaoCommit[:],
 		}
 	}
@@ -167,13 +153,8 @@
 }
 
 func TestProcessProposerSlashings_ThresholdReached(t *testing.T) {
-<<<<<<< HEAD
-	slashings := make([]*pb.ProposerSlashing, params.BeaconConfig().MaxProposerSlashings+1)
-	registry := []*pb.ValidatorRecord{}
-=======
 	slashings := make([]*pb.ProposerSlashing, config.MaxProposerSlashings+1)
 	registry := []*pb.Validator{}
->>>>>>> 20865879
 	currentSlot := uint64(0)
 
 	want := fmt.Sprintf(
@@ -316,17 +297,10 @@
 	// We test the case when data is correct and verify the validator
 	// registry has been updated.
 
-<<<<<<< HEAD
-	validators := make([]*pb.ValidatorRecord, params.BeaconConfig().DepositsForChainStart)
-	for i := 0; i < len(validators); i++ {
-		validators[i] = &pb.ValidatorRecord{
-			ExitEpoch:      params.BeaconConfig().FarFutureEpoch,
-=======
 	validators := make([]*pb.Validator, config.DepositsForChainStart)
 	for i := 0; i < len(validators); i++ {
 		validators[i] = &pb.Validator{
 			ExitEpoch:      config.FarFutureEpoch,
->>>>>>> 20865879
 			PenalizedEpoch: 2,
 		}
 	}
@@ -380,13 +354,8 @@
 }
 
 func TestProcessAttesterSlashings_ThresholdReached(t *testing.T) {
-<<<<<<< HEAD
-	slashings := make([]*pb.AttesterSlashing, params.BeaconConfig().MaxAttesterSlashings+1)
-	registry := []*pb.ValidatorRecord{}
-=======
 	slashings := make([]*pb.AttesterSlashing, config.MaxAttesterSlashings+1)
 	registry := []*pb.Validator{}
->>>>>>> 20865879
 	currentSlot := uint64(0)
 
 	beaconState := &pb.BeaconState{
@@ -686,17 +655,10 @@
 func TestProcessAttesterSlashings_AppliesCorrectStatus(t *testing.T) {
 	// We test the case when data is correct and verify the validator
 	// registry has been updated.
-<<<<<<< HEAD
-	validators := make([]*pb.ValidatorRecord, params.BeaconConfig().DepositsForChainStart)
-	for i := 0; i < len(validators); i++ {
-		validators[i] = &pb.ValidatorRecord{
-			ExitEpoch:      params.BeaconConfig().FarFutureEpoch,
-=======
 	validators := make([]*pb.Validator, config.DepositsForChainStart)
 	for i := 0; i < len(validators); i++ {
 		validators[i] = &pb.Validator{
 			ExitEpoch:      config.FarFutureEpoch,
->>>>>>> 20865879
 			PenalizedEpoch: 6,
 		}
 	}
@@ -1436,13 +1398,8 @@
 }
 
 func TestProcessValidatorExits_ThresholdReached(t *testing.T) {
-<<<<<<< HEAD
-	exits := make([]*pb.Exit, params.BeaconConfig().MaxExits+1)
-	registry := []*pb.ValidatorRecord{}
-=======
 	exits := make([]*pb.Exit, config.MaxExits+1)
 	registry := []*pb.Validator{}
->>>>>>> 20865879
 	state := &pb.BeaconState{
 		ValidatorRegistry: registry,
 	}
