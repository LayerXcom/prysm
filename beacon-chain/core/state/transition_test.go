package state

import (
	"fmt"
	"strings"
	"testing"

	"github.com/prysmaticlabs/prysm/beacon-chain/core/helpers"
	"github.com/prysmaticlabs/prysm/beacon-chain/core/validators"
	pb "github.com/prysmaticlabs/prysm/proto/beacon/p2p/v1"
)

func TestProcessBlock_IncorrectSlot(t *testing.T) {
	beaconState := &pb.BeaconState{
		Slot: 5,
	}
	block := &pb.BeaconBlock{
		Slot: 4,
	}
	want := fmt.Sprintf(
		"block.slot != state.slot, block.slot = %d, state.slot = %d",
		4,
		5,
	)
	if _, err := ProcessBlock(beaconState, block, false); !strings.Contains(err.Error(), want) {
		t.Errorf("Expected %s, received %v", want, err)
	}
}

func TestProcessBlock_IncorrectBlockRandao(t *testing.T) {
	validators := validators.InitialValidatorRegistry()

	beaconState := &pb.BeaconState{
		Slot:              0,
		ValidatorRegistry: validators,
	}
	block := &pb.BeaconBlock{
		Slot:               0,
		RandaoRevealHash32: []byte{1},
		Body:               &pb.BeaconBlockBody{},
	}
	want := "could not verify and process block randao"
	if _, err := ProcessBlock(beaconState, block, false); !strings.Contains(err.Error(), want) {
		t.Errorf("Expected %s, received %v", want, err)
	}
}

func TestProcessBlock_IncorrectProposerSlashing(t *testing.T) {
	registry := validators.InitialValidatorRegistry()

	slashings := make([]*pb.ProposerSlashing, config.MaxProposerSlashings+1)
	latestMixes := make([][]byte, config.LatestRandaoMixesLength)
	beaconState := &pb.BeaconState{
		LatestRandaoMixesHash32S: latestMixes,
		ValidatorRegistry:        registry,
		Slot:                     5,
	}
	block := &pb.BeaconBlock{
		Slot:               5,
		RandaoRevealHash32: []byte{},
		Eth1Data: &pb.Eth1Data{
			DepositRootHash32: []byte{2},
			BlockHash32:       []byte{3},
		},
		Body: &pb.BeaconBlockBody{
			ProposerSlashings: slashings,
		},
	}
	want := "could not verify block proposer slashing"
	if _, err := ProcessBlock(beaconState, block, false); !strings.Contains(err.Error(), want) {
		t.Errorf("Expected %s, received %v", want, err)
	}
}

func TestProcessBlock_IncorrectAttesterSlashing(t *testing.T) {
	registry := validators.InitialValidatorRegistry()

	slashings := []*pb.ProposerSlashing{
		{
			ProposerIndex: 1,
			ProposalData_1: &pb.ProposalSignedData{
				Slot:            1,
				Shard:           1,
				BlockRootHash32: []byte{0, 1, 0},
			},
			ProposalData_2: &pb.ProposalSignedData{
				Slot:            1,
				Shard:           1,
				BlockRootHash32: []byte{0, 1, 0},
			},
		},
	}
	attesterSlashings := make([]*pb.AttesterSlashing, config.MaxAttesterSlashings+1)
	latestMixes := make([][]byte, config.LatestRandaoMixesLength)
	beaconState := &pb.BeaconState{
		LatestRandaoMixesHash32S: latestMixes,
		Slot:                     5,
		ValidatorRegistry:        registry,
	}
	block := &pb.BeaconBlock{
		Slot:               5,
		RandaoRevealHash32: []byte{},
		Eth1Data: &pb.Eth1Data{
			DepositRootHash32: []byte{2},
			BlockHash32:       []byte{3},
		},
		Body: &pb.BeaconBlockBody{
			ProposerSlashings: slashings,
			AttesterSlashings: attesterSlashings,
		},
	}
	want := "could not verify block attester slashing"
	if _, err := ProcessBlock(beaconState, block, false); !strings.Contains(err.Error(), want) {
		t.Errorf("Expected %s, received %v", want, err)
	}
}

func TestProcessBlock_IncorrectProcessBlockAttestations(t *testing.T) {
	registry := validators.InitialValidatorRegistry()
	proposerSlashings := []*pb.ProposerSlashing{
		{
			ProposerIndex: 1,
			ProposalData_1: &pb.ProposalSignedData{
				Slot:            1,
				Shard:           1,
				BlockRootHash32: []byte{0, 1, 0},
			},
			ProposalData_2: &pb.ProposalSignedData{
				Slot:            1,
				Shard:           1,
				BlockRootHash32: []byte{0, 1, 0},
			},
		},
	}
	att1 := &pb.AttestationData{
		Slot:          5,
		JustifiedSlot: 5,
	}
	att2 := &pb.AttestationData{
		Slot:          5,
		JustifiedSlot: 4,
	}
	attesterSlashings := []*pb.AttesterSlashing{
		{
			SlashableVote_1: &pb.SlashableVote{
				Data:             att1,
				ValidatorIndices: []uint64{1},
				CustodyBitfield:  []byte{0xFF},
			},
			SlashableVote_2: &pb.SlashableVote{
				Data:             att2,
				ValidatorIndices: []uint64{1},
				CustodyBitfield:  []byte{0xFF},
			},
		},
	}

	blockAttestations := make([]*pb.Attestation, config.MaxAttestations+1)
	latestMixes := make([][]byte, config.LatestRandaoMixesLength)
	beaconState := &pb.BeaconState{
		LatestRandaoMixesHash32S: latestMixes,
		Slot:                     5,
		ValidatorRegistry:        registry,
	}
	block := &pb.BeaconBlock{
		Slot:               5,
		RandaoRevealHash32: []byte{},
		Eth1Data: &pb.Eth1Data{
			DepositRootHash32: []byte{2},
			BlockHash32:       []byte{3},
		},
		Body: &pb.BeaconBlockBody{
			ProposerSlashings: proposerSlashings,
			AttesterSlashings: attesterSlashings,
			Attestations:      blockAttestations,
		},
	}
	want := "could not process block attestations"
	if _, err := ProcessBlock(beaconState, block, false); !strings.Contains(err.Error(), want) {
		t.Errorf("Expected %s, received %v", want, err)
	}
}

func TestProcessBlock_IncorrectProcessExits(t *testing.T) {
	registry := validators.InitialValidatorRegistry()
	proposerSlashings := []*pb.ProposerSlashing{
		{
			ProposerIndex: 1,
			ProposalData_1: &pb.ProposalSignedData{
				Slot:            1,
				Shard:           1,
				BlockRootHash32: []byte{0, 1, 0},
			},
			ProposalData_2: &pb.ProposalSignedData{
				Slot:            1,
				Shard:           1,
				BlockRootHash32: []byte{0, 1, 0},
			},
		},
	}
	att1 := &pb.AttestationData{
		Slot:          5,
		JustifiedSlot: 5,
	}
	att2 := &pb.AttestationData{
		Slot:          5,
		JustifiedSlot: 4,
	}
	attesterSlashings := []*pb.AttesterSlashing{
		{
			SlashableVote_1: &pb.SlashableVote{
				Data:             att1,
				ValidatorIndices: []uint64{1},
				CustodyBitfield:  []byte{0xFF},
			},
			SlashableVote_2: &pb.SlashableVote{
				Data:             att2,
				ValidatorIndices: []uint64{1},
				CustodyBitfield:  []byte{0xFF},
			},
		},
	}
	var blockRoots [][]byte
	for i := uint64(0); i < 2*config.EpochLength; i++ {
		blockRoots = append(blockRoots, []byte{byte(i)})
	}
	stateLatestCrosslinks := []*pb.CrosslinkRecord{
		{
			ShardBlockRootHash32: []byte{1},
		},
	}
	blockAtt := &pb.Attestation{
		Data: &pb.AttestationData{
			Shard:                     0,
			Slot:                      20,
			JustifiedSlot:             10,
			JustifiedBlockRootHash32:  blockRoots[10],
			LatestCrosslinkRootHash32: []byte{1},
			ShardBlockRootHash32:      []byte{},
		},
		AggregationBitfield: []byte{1},
		CustodyBitfield:     []byte{1},
	}
	attestations := []*pb.Attestation{blockAtt}
	latestMixes := make([][]byte, config.LatestRandaoMixesLength)
	beaconState := &pb.BeaconState{
		LatestRandaoMixesHash32S: latestMixes,
		ValidatorRegistry:        registry,
		Slot:                     64,
		PreviousJustifiedSlot:    10,
		LatestBlockRootHash32S:   blockRoots,
		LatestCrosslinks:         stateLatestCrosslinks,
	}
	exits := make([]*pb.Exit, config.MaxExits+1)
	block := &pb.BeaconBlock{
		Slot:               64,
		RandaoRevealHash32: []byte{},
		Eth1Data: &pb.Eth1Data{
			DepositRootHash32: []byte{2},
			BlockHash32:       []byte{3},
		},
		Body: &pb.BeaconBlockBody{
			ProposerSlashings: proposerSlashings,
			AttesterSlashings: attesterSlashings,
			Attestations:      attestations,
			Exits:             exits,
		},
	}
	want := "could not process validator exits"
	if _, err := ProcessBlock(beaconState, block, false); !strings.Contains(err.Error(), want) {
		t.Errorf("Expected %s, received %v", want, err)
	}
}

func TestProcessBlock_PassesProcessingConditions(t *testing.T) {
	registry := validators.InitialValidatorRegistry()
	proposerSlashings := []*pb.ProposerSlashing{
		{
			ProposerIndex: 1,
			ProposalData_1: &pb.ProposalSignedData{
				Slot:            1,
				Shard:           1,
				BlockRootHash32: []byte{0, 1, 0},
			},
			ProposalData_2: &pb.ProposalSignedData{
				Slot:            1,
				Shard:           1,
				BlockRootHash32: []byte{0, 1, 0},
			},
		},
	}
	att1 := &pb.AttestationData{
		Slot:          5,
		JustifiedSlot: 5,
	}
	att2 := &pb.AttestationData{
		Slot:          5,
		JustifiedSlot: 4,
	}
	attesterSlashings := []*pb.AttesterSlashing{
		{
			SlashableVote_1: &pb.SlashableVote{
				Data:             att1,
				ValidatorIndices: []uint64{1},
				CustodyBitfield:  []byte{0xFF},
			},
			SlashableVote_2: &pb.SlashableVote{
				Data:             att2,
				ValidatorIndices: []uint64{1},
				CustodyBitfield:  []byte{0xFF},
			},
		},
	}
	var blockRoots [][]byte
	for i := uint64(0); i < 2*config.EpochLength; i++ {
		blockRoots = append(blockRoots, []byte{byte(i)})
	}
	stateLatestCrosslinks := []*pb.CrosslinkRecord{
		{
			ShardBlockRootHash32: []byte{1},
		},
	}
	blockAtt := &pb.Attestation{
		Data: &pb.AttestationData{
			Shard:                     0,
			Slot:                      20,
			JustifiedSlot:             10,
			JustifiedBlockRootHash32:  blockRoots[10],
			LatestCrosslinkRootHash32: []byte{1},
			ShardBlockRootHash32:      []byte{},
		},
		AggregationBitfield: []byte{1},
		CustodyBitfield:     []byte{1},
	}
	attestations := []*pb.Attestation{blockAtt}
	latestMixes := make([][]byte, config.LatestRandaoMixesLength)
	beaconState := &pb.BeaconState{
		LatestRandaoMixesHash32S: latestMixes,
		ValidatorRegistry:        registry,
		Slot:                     64,
		PreviousJustifiedSlot:    10,
		LatestBlockRootHash32S:   blockRoots,
		LatestCrosslinks:         stateLatestCrosslinks,
	}
	exits := []*pb.Exit{
		{
			ValidatorIndex: 0,
			Slot:           0,
		},
	}
	block := &pb.BeaconBlock{
		Slot:               64,
		RandaoRevealHash32: []byte{},
		Eth1Data: &pb.Eth1Data{
			DepositRootHash32: []byte{2},
			BlockHash32:       []byte{3},
		},
		Body: &pb.BeaconBlockBody{
			ProposerSlashings: proposerSlashings,
			AttesterSlashings: attesterSlashings,
			Attestations:      attestations,
			Exits:             exits,
		},
	}
	if _, err := ProcessBlock(beaconState, block, false); err != nil {
		t.Errorf("Expected block to pass processing conditions: %v", err)
	}
}

func TestProcessEpoch_PassesProcessingConditions(t *testing.T) {
	var validatorRegistry []*pb.ValidatorRecord
	for i := uint64(0); i < 10; i++ {
		validatorRegistry = append(validatorRegistry,
			&pb.ValidatorRecord{
				ExitEpoch: config.FarFutureEpoch,
			})
	}
	validatorBalances := make([]uint64, len(validatorRegistry))
	for i := 0; i < len(validatorBalances); i++ {
		validatorBalances[i] = config.MaxDeposit
	}

	var attestations []*pb.PendingAttestationRecord
	for i := uint64(0); i < config.EpochLength*2; i++ {
		attestations = append(attestations, &pb.PendingAttestationRecord{
			Data: &pb.AttestationData{
				Slot:                     i + config.EpochLength,
				Shard:                    1,
				JustifiedSlot:            64,
				JustifiedBlockRootHash32: []byte{0},
			},
			SlotIncluded: i + config.EpochLength + 1,
		})
	}

	var blockRoots [][]byte
	for i := uint64(0); i < 2*config.EpochLength; i++ {
		blockRoots = append(blockRoots, []byte{byte(i)})
	}

	var randaoHashes [][]byte
	for i := uint64(0); i < config.EpochLength; i++ {
		randaoHashes = append(randaoHashes, []byte{byte(i)})
	}

	crosslinkRecord := []*pb.CrosslinkRecord{{}, {}}

	state := &pb.BeaconState{
		Slot:                     config.EpochLength,
		LatestAttestations:       attestations,
		ValidatorBalances:        validatorBalances,
		ValidatorRegistry:        validatorRegistry,
		LatestBlockRootHash32S:   blockRoots,
		LatestCrosslinks:         crosslinkRecord,
		LatestRandaoMixesHash32S: randaoHashes,
	}

	_, err := ProcessEpoch(state)
	if err != nil {
		t.Errorf("Expected epoch transition to pass processing conditions: %v", err)
	}
}

func TestProcessEpoch_InactiveConditions(t *testing.T) {
	defaultBalance := config.MaxDeposit

	validatorRegistry := []*pb.ValidatorRecord{
		{ExitEpoch: config.FarFutureEpoch}, {ExitEpoch: config.FarFutureEpoch},
		{ExitEpoch: config.FarFutureEpoch}, {ExitEpoch: config.FarFutureEpoch},
		{ExitEpoch: config.FarFutureEpoch}, {ExitEpoch: config.FarFutureEpoch},
		{ExitEpoch: config.FarFutureEpoch}, {ExitEpoch: config.FarFutureEpoch}}

	validatorBalances := []uint64{
		defaultBalance, defaultBalance, defaultBalance, defaultBalance,
		defaultBalance, defaultBalance, defaultBalance, defaultBalance,
	}

	var attestations []*pb.PendingAttestationRecord
	for i := uint64(0); i < config.EpochLength*2; i++ {
		attestations = append(attestations, &pb.PendingAttestationRecord{
			Data: &pb.AttestationData{
				Slot:                     i + config.EpochLength,
				Shard:                    1,
				JustifiedSlot:            64,
				JustifiedBlockRootHash32: []byte{0},
			},
			AggregationBitfield: []byte{},
			SlotIncluded:        i + config.EpochLength + 1,
		})
	}

	var blockRoots [][]byte
	for i := uint64(0); i < 2*config.EpochLength; i++ {
		blockRoots = append(blockRoots, []byte{byte(i)})
	}

	var randaoHashes [][]byte
	for i := uint64(0); i < 5*config.EpochLength; i++ {
		randaoHashes = append(randaoHashes, []byte{byte(i)})
	}

	crosslinkRecord := []*pb.CrosslinkRecord{{}, {}}

	state := &pb.BeaconState{
		Slot:                     config.EpochLength,
		LatestAttestations:       attestations,
		ValidatorBalances:        validatorBalances,
		ValidatorRegistry:        validatorRegistry,
		LatestBlockRootHash32S:   blockRoots,
		LatestCrosslinks:         crosslinkRecord,
		LatestRandaoMixesHash32S: randaoHashes,
	}

	_, err := ProcessEpoch(state)
	if err != nil {
		t.Errorf("Expected epoch transition to pass processing conditions: %v", err)
	}
}

func TestProcessEpoch_CantGetBoundaryAttestation(t *testing.T) {
	state := &pb.BeaconState{
		Slot: 5,
		LatestAttestations: []*pb.PendingAttestationRecord{
			{Data: &pb.AttestationData{Slot: 4}},
		}}

	want := fmt.Sprintf(
		"could not get current boundary attestations: slot %d is not within expected range of %d to %d",
		0, state.Slot, state.Slot-1,
	)
	if _, err := ProcessEpoch(state); !strings.Contains(err.Error(), want) {
		t.Errorf("Expected: %s, received: %v", want, err)
	}
}

func TestProcessEpoch_CantGetCurrentValidatorIndices(t *testing.T) {
	latestBlockRoots := make([][]byte, config.LatestBlockRootsLength)
	for i := 0; i < len(latestBlockRoots); i++ {
		latestBlockRoots[i] = config.ZeroHash[:]
	}

	var attestations []*pb.PendingAttestationRecord
	for i := uint64(0); i < config.EpochLength*2; i++ {
		attestations = append(attestations, &pb.PendingAttestationRecord{
			Data: &pb.AttestationData{
				Slot:                     1,
				Shard:                    1,
				JustifiedBlockRootHash32: make([]byte, 32),
			},
			AggregationBitfield: []byte{0xff},
		})
	}

	state := &pb.BeaconState{
		Slot:                   config.EpochLength,
		LatestAttestations:     attestations,
		LatestBlockRootHash32S: latestBlockRoots,
	}

	wanted := fmt.Sprintf("wanted participants bitfield length %d, got: %d", 0, 1)
	if _, err := ProcessEpoch(state); !strings.Contains(err.Error(), wanted) {
		t.Errorf("Expected: %s, received: %v", wanted, err)
	}
}

func TestProcessEpoch_CantGetPrevValidatorIndices(t *testing.T) {
	latestBlockRoots := make([][]byte, config.LatestBlockRootsLength)
	for i := 0; i < len(latestBlockRoots); i++ {
		latestBlockRoots[i] = config.ZeroHash[:]
	}

	var attestations []*pb.PendingAttestationRecord
	for i := uint64(0); i < config.EpochLength*2; i++ {
		attestations = append(attestations, &pb.PendingAttestationRecord{
			Data: &pb.AttestationData{
				Slot:                     1,
				Shard:                    1,
				JustifiedBlockRootHash32: make([]byte, 32),
			},
			AggregationBitfield: []byte{0xff},
		})
	}

	state := &pb.BeaconState{
		Slot:                   config.EpochLength * 2,
		LatestAttestations:     attestations,
		LatestBlockRootHash32S: latestBlockRoots,
	}

	want := fmt.Sprintf(
		"input committee epoch 0 out of bounds: %d <= epoch <= %d",
		helpers.SlotToEpoch(config.EpochLength),
		helpers.SlotToEpoch(config.EpochLength*2),
	)
	if _, err := ProcessEpoch(state); !strings.Contains(err.Error(), want) {
		t.Errorf("Expected: %s, received: %v", want, err)
	}
}

func TestProcessEpoch_CantProcessCurrentBoundaryAttestations(t *testing.T) {
	state := &pb.BeaconState{
		Slot: 100,
		LatestAttestations: []*pb.PendingAttestationRecord{
			{Data: &pb.AttestationData{}},
		}}

	want := fmt.Sprintf(
		"could not get prev boundary attestations: slot %d is not within expected range of %d to %d",
		0, state.Slot, state.Slot-1,
	)
	if _, err := ProcessEpoch(state); !strings.Contains(err.Error(), want) {
		t.Errorf("Expected: %s, received: %v", want, err)
	}
}

func TestProcessEpoch_CantProcessEjections(t *testing.T) {
	validatorRegistries := validators.InitialValidatorRegistry()
	validatorBalances := make([]uint64, len(validatorRegistries))
	for i := 0; i < len(validatorBalances); i++ {
		validatorBalances[i] = config.MaxDeposit
	}
	var randaoHashes [][]byte
	for i := uint64(0); i < 4*config.EpochLength; i++ {
		randaoHashes = append(randaoHashes, []byte{byte(i)})
	}
	var participationBitfield []byte
	for i := 0; i < 16; i++ {
		participationBitfield = append(participationBitfield, byte(0xff))
	}

	ExitEpoch := 4*config.EpochLength + 1
	validatorRegistries[0].ExitEpoch = ExitEpoch
	validatorBalances[0] = config.EjectionBalance - 1
	state := &pb.BeaconState{
		Slot:                     config.EpochLength,
		ValidatorBalances:        validatorBalances,
		LatestBlockRootHash32S:   make([][]byte, config.LatestBlockRootsLength),
		ValidatorRegistry:        validatorRegistries,
		LatestRandaoMixesHash32S: randaoHashes,
		LatestCrosslinks:         []*pb.CrosslinkRecord{{}},
		LatestAttestations: []*pb.PendingAttestationRecord{
<<<<<<< HEAD
			{Data: &pb.AttestationData{}, AggregationBitfield: []byte{0xFF}},
=======
			{Data: &pb.AttestationData{}, ParticipationBitfield: participationBitfield},
>>>>>>> 506db55b
		}}

	want := fmt.Sprintf("could not process inclusion distance: 0")

	if _, err := ProcessEpoch(state); !strings.Contains(err.Error(), want) {
		t.Errorf("Expected: %s, received: %v", want, err)
	}
}<|MERGE_RESOLUTION|>--- conflicted
+++ resolved
@@ -599,11 +599,7 @@
 		LatestRandaoMixesHash32S: randaoHashes,
 		LatestCrosslinks:         []*pb.CrosslinkRecord{{}},
 		LatestAttestations: []*pb.PendingAttestationRecord{
-<<<<<<< HEAD
-			{Data: &pb.AttestationData{}, AggregationBitfield: []byte{0xFF}},
-=======
-			{Data: &pb.AttestationData{}, ParticipationBitfield: participationBitfield},
->>>>>>> 506db55b
+			{Data: &pb.AttestationData{}, AggregationBitfield: participationBitfield},
 		}}
 
 	want := fmt.Sprintf("could not process inclusion distance: 0")
