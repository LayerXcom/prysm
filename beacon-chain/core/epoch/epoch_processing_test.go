package epoch

import (
	"bytes"
	"fmt"
	"reflect"
	"strings"
	"testing"

	"github.com/gogo/protobuf/proto"
	"github.com/prysmaticlabs/prysm/beacon-chain/core/helpers"
	pb "github.com/prysmaticlabs/prysm/proto/beacon/p2p/v1"
	"github.com/prysmaticlabs/prysm/shared/params"
)

func TestCanProcessEpoch(t *testing.T) {
	if params.BeaconConfig().EpochLength != 64 {
		t.Errorf("EpochLength should be 64 for these tests to pass")
	}
	tests := []struct {
		slot            uint64
		canProcessEpoch bool
	}{
		{
			slot:            1,
			canProcessEpoch: false,
		},
		{
			slot:            63,
			canProcessEpoch: false,
		},
		{
			slot:            64,
			canProcessEpoch: true,
		}, {
			slot:            128,
			canProcessEpoch: true,
		}, {
			slot:            1000000000,
			canProcessEpoch: true,
		},
	}
	for _, tt := range tests {
		state := &pb.BeaconState{Slot: tt.slot}
		if CanProcessEpoch(state) != tt.canProcessEpoch {
			t.Errorf(
				"CanProcessEpoch(%d) = %v. Wanted %v",
				tt.slot,
				CanProcessEpoch(state),
				tt.canProcessEpoch,
			)
		}
	}
}

func TestCanProcessEth1Data(t *testing.T) {
	if params.BeaconConfig().Eth1DataVotingPeriod != 16 {
		t.Errorf("Eth1DataVotingPeriod should be 16 for these tests to pass")
	}
	tests := []struct {
		slot               uint64
		canProcessEth1Data bool
	}{
		{
			slot:               1,
			canProcessEth1Data: false,
		},
		{
			slot:               15,
			canProcessEth1Data: false,
		},
		{
			slot:               16,
			canProcessEth1Data: true,
		},
		{
			slot:               32,
			canProcessEth1Data: true,
		},
		{
			slot:               234234,
			canProcessEth1Data: false,
		},
	}
	for _, tt := range tests {
		state := &pb.BeaconState{Slot: tt.slot}
		if CanProcessEth1Data(state) != tt.canProcessEth1Data {
			t.Errorf(
				"CanProcessEth1Data(%d) = %v. Wanted %v",
				tt.slot,
				CanProcessEth1Data(state),
				tt.canProcessEth1Data,
			)
		}
	}
}

func TestProcessEth1Data(t *testing.T) {
	requiredVoteCount := params.BeaconConfig().Eth1DataVotingPeriod
	state := &pb.BeaconState{
		LatestEth1Data: &pb.Eth1Data{
			DepositRootHash32: nil,
			BlockHash32:       nil,
		},
		Eth1DataVotes: []*pb.Eth1DataVote{
			{
				Eth1Data: &pb.Eth1Data{
					DepositRootHash32: []byte{'A'},
					BlockHash32:       []byte{'B'},
				},
				VoteCount: 0,
			},
			// DepositRootHash32 ['B'] gets to process with sufficient vote count.
			{
				Eth1Data: &pb.Eth1Data{
					DepositRootHash32: []byte{'C'},
					BlockHash32:       []byte{'D'},
				},
				VoteCount: requiredVoteCount/2 + 1,
			},
			{
				Eth1Data: &pb.Eth1Data{
					DepositRootHash32: []byte{'E'},
					BlockHash32:       []byte{'F'},
				},
				VoteCount: requiredVoteCount / 2,
			},
		},
	}
	newState := ProcessEth1Data(state)
	if !bytes.Equal(newState.LatestEth1Data.DepositRootHash32, []byte{'C'}) {
		t.Errorf("Incorrect DepositRootHash32. Wanted: %v, got: %v",
			[]byte{'C'}, newState.LatestEth1Data.DepositRootHash32)
	}

	// Adding a new receipt root ['D'] which should be the new processed receipt root.
	state.Eth1DataVotes = append(state.Eth1DataVotes,
		&pb.Eth1DataVote{
			Eth1Data: &pb.Eth1Data{
				DepositRootHash32: []byte{'G'},
				BlockHash32:       []byte{'H'},
			},
			VoteCount: requiredVoteCount,
		},
	)
	newState = ProcessEth1Data(state)
	if !bytes.Equal(newState.LatestEth1Data.DepositRootHash32, []byte{'G'}) {
		t.Errorf("Incorrect DepositRootHash32. Wanted: %v, got: %v",
			[]byte{'G'}, newState.LatestEth1Data.DepositRootHash32)
	}

	if len(newState.Eth1DataVotes) != 0 {
		t.Errorf("Failed to clean up Eth1DataVotes slice. Length: %d",
			len(newState.Eth1DataVotes))
	}
}

func TestProcessEth1Data_InactionSlot(t *testing.T) {
	requiredVoteCount := params.BeaconConfig().Eth1DataVotingPeriod
	state := &pb.BeaconState{
		Slot: 4,
		LatestEth1Data: &pb.Eth1Data{
			DepositRootHash32: []byte{'A'},
			BlockHash32:       []byte{'B'},
		},
		Eth1DataVotes: []*pb.Eth1DataVote{
			{
				Eth1Data: &pb.Eth1Data{
					DepositRootHash32: []byte{'C'},
					BlockHash32:       []byte{'D'},
				},
				VoteCount: requiredVoteCount/2 + 1,
			},
			{
				Eth1Data: &pb.Eth1Data{
					DepositRootHash32: []byte{'E'},
					BlockHash32:       []byte{'F'},
				},
				VoteCount: requiredVoteCount / 2,
			},
			{
				Eth1Data: &pb.Eth1Data{
					DepositRootHash32: []byte{'G'},
					BlockHash32:       []byte{'H'},
				},
				VoteCount: requiredVoteCount,
			},
		},
	}

	// Adding a new receipt root ['D'] which should be the new processed receipt root.
	newState := ProcessEth1Data(state)
	if !bytes.Equal(newState.LatestEth1Data.DepositRootHash32, []byte{'A'}) {
		t.Errorf("Incorrect DepositRootHash32. Wanted: %v, got: %v",
			[]byte{'A'}, newState.LatestEth1Data.DepositRootHash32)
	}
}

func TestProcessJustification(t *testing.T) {
	if params.BeaconConfig().EpochLength != 64 {
		t.Errorf("EpochLength should be 64 for these tests to pass")
	}

	state := &pb.BeaconState{
		Slot:                  300,
		JustifiedEpoch:        3,
		JustificationBitfield: 4,
	}
	newState := ProcessJustification(state, 1, 1, 1)

	if newState.PreviousJustifiedEpoch != 3 {
		t.Errorf("New state's prev justified slot %d != old state's justified slot %d",
			newState.PreviousJustifiedEpoch, state.JustifiedEpoch)
	}
	// Since this epoch was justified (not prev), justified_epoch = slot_to_epoch(state.slot) -1.
	if newState.JustifiedEpoch != helpers.PrevEpoch(state) {
		t.Errorf("New state's justified epoch %d != state's slot - EPOCH_LENGTH %d",
			newState.JustifiedEpoch, helpers.PrevEpoch(state))
	}
	// The new JustificationBitfield is 11, it went from 0100 to 1011. Two 1's were appended because both
	// prev epoch and this epoch were justified.
	if newState.JustificationBitfield != 11 {
		t.Errorf("New state's justification bitfield %d != 11", newState.JustificationBitfield)
	}

	// Assume for the case where only prev epoch got justified. Verify
	// justified_epoch = slot_to_epoch(state.slot) -2.
	newState = ProcessJustification(state, 0, 1, 1)
	if newState.JustifiedEpoch != helpers.PrevEpoch(state)-1 {
		t.Errorf("New state's justified epoch %d != state's epoch -2 %d",
			newState.JustifiedEpoch, helpers.PrevEpoch(state)-1)
	}
}

func TestProcessFinalization(t *testing.T) {
	if params.BeaconConfig().EpochLength != 64 {
		t.Errorf("EpochLength should be 64 for these tests to pass")
	}

	// 2 consecutive justified epoch in a row,
	// and previous justified epoch is slot_to_epoch(state.slot) - 2.
	state := &pb.BeaconState{
		Slot:                   200,
		JustifiedEpoch:         2,
		PreviousJustifiedEpoch: 1,
		JustificationBitfield:  3,
	}
	newState := ProcessFinalization(state)
	if newState.FinalizedEpoch != state.JustifiedEpoch {
		t.Errorf("Wanted finalized epoch to be %d, got %d:",
			state.JustifiedEpoch, newState.FinalizedEpoch)
	}

	// 3 consecutive justified epoch in a row,
	// and previous justified epoch is slot_to_epoch(state.slot) - 3.
	state = &pb.BeaconState{
		Slot:                   300,
		JustifiedEpoch:         3,
		PreviousJustifiedEpoch: 1,
		JustificationBitfield:  7,
	}
	newState = ProcessFinalization(state)
	if newState.FinalizedEpoch != state.JustifiedEpoch {
		t.Errorf("Wanted finalized epoch to be %d, got %d:",
			state.JustifiedEpoch, newState.FinalizedEpoch)
	}

	// 4 consecutive justified epoch in a row,
	// and previous justified epoch is slot_to_epoch(state.slot) - 3.
	state = &pb.BeaconState{
		Slot:                   400,
		JustifiedEpoch:         5,
		PreviousJustifiedEpoch: 2,
		JustificationBitfield:  15,
	}
	newState = ProcessFinalization(state)
	if newState.FinalizedEpoch != state.JustifiedEpoch {
		t.Errorf("Wanted finalized epoch to be %d, got %d:",
			state.JustifiedEpoch, newState.FinalizedEpoch)
	}

	// if nothing gets finalized it just returns the same state.
	state = &pb.BeaconState{
		Slot:                   100,
		JustifiedEpoch:         1,
		PreviousJustifiedEpoch: 0,
		JustificationBitfield:  1,
	}
	newState = ProcessFinalization(state)
	if newState.FinalizedEpoch != 0 {
		t.Errorf("Wanted finalized epoch to be %d, got %d:",
			0, newState.FinalizedEpoch)
	}
}

func TestProcessCrosslinksOk(t *testing.T) {
	state := buildState(5, params.BeaconConfig().DepositsForChainStart)
	state.LatestCrosslinks = []*pb.CrosslinkRecord{{}, {}}
	epoch := uint64(5)
	state.Slot = epoch * params.BeaconConfig().EpochLength

	byteLength := int(params.BeaconConfig().DepositsForChainStart / params.BeaconConfig().TargetCommitteeSize / 8)
	var participationBitfield []byte
	for i := 0; i < byteLength; i++ {
		participationBitfield = append(participationBitfield, byte(0xff))
	}

	var attestations []*pb.PendingAttestationRecord
	for i := 0; i < 10; i++ {
		attestation := &pb.PendingAttestationRecord{
			Data: &pb.AttestationData{
				Slot:                 state.Slot,
				ShardBlockRootHash32: []byte{'A'},
			},
			// All validators attested to the above roots.
			AggregationBitfield: participationBitfield,
		}
		attestations = append(attestations, attestation)
	}

	newState, err := ProcessCrosslinks(
		state,
		attestations,
		nil,
	)
	if err != nil {
		t.Fatalf("Could not execute ProcessCrosslinks: %v", err)
	}
	// Verify crosslink for shard 0([1]) was processed at state.slot (5).
	if newState.LatestCrosslinks[0].Epoch != epoch {
		t.Errorf("Shard 0s got crosslinked at epoch %d, wanted: %d",
			newState.LatestCrosslinks[0].Epoch, epoch)
	}
	// Verify crosslink for shard 0 was root hashed for []byte{'A'}.
	if !bytes.Equal(newState.LatestCrosslinks[0].ShardBlockRootHash32,
		attestations[0].Data.ShardBlockRootHash32) {
		t.Errorf("Shard 0's root hash is %#x, wanted: %#x",
			newState.LatestCrosslinks[0].ShardBlockRootHash32,
			attestations[0].Data.ShardBlockRootHash32)
	}
}

func TestProcessCrosslinksNoParticipantsBitField(t *testing.T) {
	state := buildState(5, params.BeaconConfig().DepositsForChainStart)
	state.LatestCrosslinks = []*pb.CrosslinkRecord{{}, {}}

	attestations := []*pb.PendingAttestationRecord{
		{Data: &pb.AttestationData{},
			// Empty participation bitfield will trigger error.
			AggregationBitfield: []byte{}}}

	wanted := fmt.Sprintf(
		"wanted participants bitfield length %d, got: %d",
		16, 0,
	)
	if _, err := ProcessCrosslinks(state, attestations, nil); !strings.Contains(err.Error(), wanted) {
		t.Errorf("Expected: %s, received: %s", wanted, err.Error())
	}
}

func TestProcessEjectionsOk(t *testing.T) {
	state := &pb.BeaconState{
		Slot: 1,
		ValidatorBalances: []uint64{
			params.BeaconConfig().EjectionBalance - 1,
			params.BeaconConfig().EjectionBalance + 1},
		LatestPenalizedBalances: []uint64{0},
<<<<<<< HEAD
		ValidatorRegistry: []*pb.ValidatorRecord{
			{ExitEpoch: params.BeaconConfig().FarFutureEpoch},
			{ExitEpoch: params.BeaconConfig().FarFutureEpoch}},
=======
		ValidatorRegistry: []*pb.Validator{
			{ExitEpoch: config.FarFutureEpoch},
			{ExitEpoch: config.FarFutureEpoch}},
>>>>>>> 20865879
	}

	state, err := ProcessEjections(state)
	if err != nil {
		t.Fatalf("Could not execute ProcessEjections: %v", err)
	}

	if state.ValidatorRegistry[0].ExitEpoch !=
		params.BeaconConfig().EntryExitDelay+state.Slot {
		t.Errorf("Expected exit epoch %d, but got %d",
			state.ValidatorRegistry[0].ExitEpoch, params.BeaconConfig().EntryExitDelay)
	}
	if state.ValidatorRegistry[1].ExitEpoch !=
		params.BeaconConfig().FarFutureEpoch {
		t.Errorf("Expected exit epoch 0, but got %v", state.ValidatorRegistry[1].ExitEpoch)
	}
}

func TestCanProcessValidatorRegistry(t *testing.T) {
	crosslinks := make([]*pb.CrosslinkRecord, params.BeaconConfig().DepositsForChainStart)
	for i := 0; i < len(crosslinks); i++ {
		crosslinks[i] = &pb.CrosslinkRecord{
			Epoch: 101,
		}
	}

	state := &pb.BeaconState{
		FinalizedEpoch:               1,
		ValidatorRegistryUpdateEpoch: 0,
		LatestCrosslinks:             crosslinks,
	}

	if !CanProcessValidatorRegistry(state) {
		t.Errorf("Wanted True for CanProcessValidatorRegistry, but got %v", CanProcessValidatorRegistry(state))
	}
}

func TestCanNotProcessValidatorRegistry(t *testing.T) {
	state := &pb.BeaconState{
		FinalizedEpoch:               1,
		ValidatorRegistryUpdateEpoch: 101,
	}

	if CanProcessValidatorRegistry(state) {
		t.Errorf("Wanted False for CanProcessValidatorRegistry, but got %v", CanProcessValidatorRegistry(state))
	}
	state = &pb.BeaconState{
		ValidatorRegistryUpdateEpoch: 101,
		FinalizedEpoch:               1,
		LatestCrosslinks: []*pb.CrosslinkRecord{
			{Epoch: 100},
		},
	}
	if CanProcessValidatorRegistry(state) {
		t.Errorf("Wanted False for CanProcessValidatorRegistry, but got %v", CanProcessValidatorRegistry(state))
	}
}

func TestProcessPrevSlotShardOk(t *testing.T) {
	state := &pb.BeaconState{
		CurrentCalculationEpoch: 1,
		CurrentEpochStartShard:  2,
		CurrentEpochSeedHash32:  []byte{'A'},
	}

	newState := ProcessPrevSlotShardSeed(
		proto.Clone(state).(*pb.BeaconState))

	if newState.PreviousCalculationEpoch != state.CurrentCalculationEpoch {
		t.Errorf("Incorret prev epoch calculation slot: Wanted: %d, got: %d",
			newState.PreviousCalculationEpoch, state.CurrentCalculationEpoch)
	}
	if newState.PreviousEpochStartShard != state.CurrentEpochStartShard {
		t.Errorf("Incorret prev epoch start shard: Wanted: %d, got: %d",
			newState.PreviousEpochStartShard, state.CurrentEpochStartShard)
	}
	if !bytes.Equal(newState.PreviousEpochSeedHash32, state.CurrentEpochSeedHash32) {
		t.Errorf("Incorret prev epoch randao mix hash: Wanted: %v, got: %v",
			state.CurrentEpochSeedHash32, newState.PreviousEpochSeedHash32)
	}
}

func TestProcessValidatorRegistryOk(t *testing.T) {
	state := &pb.BeaconState{
		Slot:                     params.BeaconConfig().SeedLookahead,
		LatestRandaoMixesHash32S: [][]byte{{'A'}, {'B'}},
		CurrentEpochSeedHash32:   []byte{'C'},
	}
	newState, err := ProcessValidatorRegistry(
		proto.Clone(state).(*pb.BeaconState))
	if err != nil {
		t.Fatalf("Could not execute ProcessValidatorRegistry: %v", err)
	}
	if newState.CurrentCalculationEpoch != state.Slot {
		t.Errorf("Incorret curr epoch calculation slot: Wanted: %d, got: %d",
			newState.CurrentCalculationEpoch, state.Slot)
	}
	if !bytes.Equal(newState.CurrentEpochSeedHash32, state.LatestRandaoMixesHash32S[0]) {
		t.Errorf("Incorret current epoch randao mix hash: Wanted: %v, got: %v",
			state.LatestRandaoMixesHash32S[0], newState.CurrentEpochSeedHash32)
	}
}

func TestProcessPartialValidatorRegistry(t *testing.T) {
	offset := uint64(1)
	state := &pb.BeaconState{
		Slot:                         params.BeaconConfig().SeedLookahead + offset,
		ValidatorRegistryUpdateEpoch: offset,
		LatestRandaoMixesHash32S:     [][]byte{{'A'}, {'B'}},
	}
	copiedState := proto.Clone(state).(*pb.BeaconState)
	newState := ProcessPartialValidatorRegistry(copiedState)
	if newState.CurrentCalculationEpoch != state.Slot {
		t.Errorf("Incorrect CurrentCalculationEpoch, wanted: %d, got: %d",
			state.Slot, newState.CurrentCalculationEpoch)
	}
	if !bytes.Equal(newState.CurrentEpochSeedHash32, state.LatestRandaoMixesHash32S[offset]) {
		t.Errorf("Incorret current epoch randao mix hash: Wanted: %v, got: %v",
			state.LatestRandaoMixesHash32S[offset], newState.CurrentEpochSeedHash32)
	}
}

func TestCleanupAttestations(t *testing.T) {
	if params.BeaconConfig().EpochLength != 64 {
		t.Errorf("EpochLength should be 64 for these tests to pass")
	}
	epochLength := params.BeaconConfig().EpochLength
	state := &pb.BeaconState{
		Slot: epochLength,
		LatestAttestations: []*pb.PendingAttestationRecord{
			{Data: &pb.AttestationData{Slot: 1}},
			{Data: &pb.AttestationData{Slot: epochLength - 10}},
			{Data: &pb.AttestationData{Slot: epochLength}},
			{Data: &pb.AttestationData{Slot: epochLength + 1}},
			{Data: &pb.AttestationData{Slot: epochLength + 20}},
			{Data: &pb.AttestationData{Slot: 32}},
			{Data: &pb.AttestationData{Slot: 33}},
			{Data: &pb.AttestationData{Slot: 2 * epochLength}},
		},
	}
	wanted := &pb.BeaconState{
		Slot: epochLength,
		LatestAttestations: []*pb.PendingAttestationRecord{
			{Data: &pb.AttestationData{Slot: epochLength}},
			{Data: &pb.AttestationData{Slot: epochLength + 1}},
			{Data: &pb.AttestationData{Slot: epochLength + 20}},
			{Data: &pb.AttestationData{Slot: 2 * epochLength}},
		},
	}
	newState := CleanupAttestations(state)

	if !reflect.DeepEqual(newState, wanted) {
		t.Errorf("Wanted state: %v, got state: %v ",
			wanted, newState)
	}
}

func TestUpdatePenalizedExitBalances(t *testing.T) {
	tests := []struct {
		slot     uint64
		balances uint64
	}{
		{
			slot:     0,
			balances: 100,
		},
		{
			slot:     params.BeaconConfig().LatestPenalizedExitLength,
			balances: 324,
		},
		{
			slot:     params.BeaconConfig().LatestPenalizedExitLength + 1,
			balances: 234324,
		}, {
			slot:     params.BeaconConfig().LatestPenalizedExitLength * 100,
			balances: 34,
		}, {
			slot:     params.BeaconConfig().LatestPenalizedExitLength * 1000,
			balances: 1,
		},
	}
	for _, tt := range tests {
		epoch := (tt.slot / params.BeaconConfig().EpochLength) % params.BeaconConfig().LatestPenalizedExitLength
		latestPenalizedExitBalances := make([]uint64,
			params.BeaconConfig().LatestPenalizedExitLength)
		latestPenalizedExitBalances[epoch] = tt.balances
		state := &pb.BeaconState{
			Slot:                    tt.slot,
			LatestPenalizedBalances: latestPenalizedExitBalances}
		newState := UpdatePenalizedExitBalances(state)
		if newState.LatestPenalizedBalances[epoch+1] !=
			tt.balances {
			t.Errorf(
				"LatestPenalizedBalances didn't update for epoch %d,"+
					"wanted: %d, got: %d", epoch+1, tt.balances,
				newState.LatestPenalizedBalances[epoch+1],
			)
		}
	}
}<|MERGE_RESOLUTION|>--- conflicted
+++ resolved
@@ -365,15 +365,9 @@
 			params.BeaconConfig().EjectionBalance - 1,
 			params.BeaconConfig().EjectionBalance + 1},
 		LatestPenalizedBalances: []uint64{0},
-<<<<<<< HEAD
-		ValidatorRegistry: []*pb.ValidatorRecord{
-			{ExitEpoch: params.BeaconConfig().FarFutureEpoch},
-			{ExitEpoch: params.BeaconConfig().FarFutureEpoch}},
-=======
 		ValidatorRegistry: []*pb.Validator{
 			{ExitEpoch: config.FarFutureEpoch},
 			{ExitEpoch: config.FarFutureEpoch}},
->>>>>>> 20865879
 	}
 
 	state, err := ProcessEjections(state)
