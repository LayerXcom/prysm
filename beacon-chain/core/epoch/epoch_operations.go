--- conflicted
+++ resolved
@@ -226,15 +226,10 @@
 //    Let inclusion_slot(state, index) =
 //    a.slot_included for the attestation a where index is in
 //    get_attestation_participants(state, a.data, a.participation_bitfield)
-<<<<<<< HEAD
 //    If multiple attestations are applicable, the attestation with
 //    lowest `slot_included` is considered.
-func InclusionSlot(state *pb.BeaconState, validatorIndex uint32) (uint64, error) {
+func InclusionSlot(state *pb.BeaconState, validatorIndex uint64) (uint64, error) {
 	lowestSlotIncluded := uint64(math.MaxUint64)
-=======
-func InclusionSlot(state *pb.BeaconState, validatorIndex uint64) (uint64, error) {
-
->>>>>>> 99d7031e
 	for _, attestation := range state.LatestAttestations {
 		participatedValidators, err := validators.AttestationParticipants(state, attestation.Data, attestation.ParticipationBitfield)
 		if err != nil {
