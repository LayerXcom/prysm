package epoch

import (
	"bytes"
	"fmt"
	"reflect"
	"strings"
	"testing"

	pb "github.com/prysmaticlabs/prysm/proto/beacon/p2p/v1"
	"github.com/prysmaticlabs/prysm/shared/params"
)

func buildState(slot uint64, validatorCount uint64) *pb.BeaconState {
	validators := make([]*pb.Validator, validatorCount)
	for i := 0; i < len(validators); i++ {
<<<<<<< HEAD
		validators[i] = &pb.ValidatorRecord{
			ExitEpoch: params.BeaconConfig().FarFutureEpoch,
=======
		validators[i] = &pb.Validator{
			ExitEpoch: config.FarFutureEpoch,
>>>>>>> 20865879
		}
	}
	validatorBalances := make([]uint64, len(validators))
	for i := 0; i < len(validatorBalances); i++ {
		validatorBalances[i] = params.BeaconConfig().MaxDeposit
	}
	return &pb.BeaconState{
		ValidatorRegistry: validators,
		ValidatorBalances: validatorBalances,
		Slot:              slot,
	}
}

func TestEpochAttestations(t *testing.T) {
	if params.BeaconConfig().EpochLength != 64 {
		t.Errorf("EpochLength should be 64 for these tests to pass")
	}

	var pendingAttestations []*pb.PendingAttestationRecord
	for i := uint64(0); i < params.BeaconConfig().EpochLength*3; i++ {
		pendingAttestations = append(pendingAttestations, &pb.PendingAttestationRecord{
			Data: &pb.AttestationData{
				Slot: i,
			},
		})
	}

	state := &pb.BeaconState{LatestAttestations: pendingAttestations}

	tests := []struct {
		stateSlot            uint64
		firstAttestationSlot uint64
	}{
		{
			stateSlot:            10,
			firstAttestationSlot: 10 - 10%params.BeaconConfig().EpochLength,
		},
		{
			stateSlot:            63,
			firstAttestationSlot: 63 - 63%params.BeaconConfig().EpochLength,
		},
		{
			stateSlot:            64,
			firstAttestationSlot: 64 - 64%params.BeaconConfig().EpochLength,
		}, {
			stateSlot:            127,
			firstAttestationSlot: 127 - 127%params.BeaconConfig().EpochLength,
		}, {
			stateSlot:            128,
			firstAttestationSlot: 128 - 128%params.BeaconConfig().EpochLength,
		},
	}

	for _, tt := range tests {
		state.Slot = tt.stateSlot

		if Attestations(state)[0].Data.Slot != tt.firstAttestationSlot {
			t.Errorf(
				"Result slot was an unexpected value. Wanted %d, got %d",
				tt.firstAttestationSlot,
				Attestations(state)[0].Data.Slot,
			)
		}
	}
}

func TestEpochBoundaryAttestations(t *testing.T) {
	if params.BeaconConfig().EpochLength != 64 {
		t.Errorf("EpochLength should be 64 for these tests to pass")
	}

	epochAttestations := []*pb.PendingAttestationRecord{
		{Data: &pb.AttestationData{JustifiedBlockRootHash32: []byte{0}, JustifiedSlot: 0}},
		{Data: &pb.AttestationData{JustifiedBlockRootHash32: []byte{1}, JustifiedSlot: 1}},
		{Data: &pb.AttestationData{JustifiedBlockRootHash32: []byte{2}, JustifiedSlot: 2}},
		{Data: &pb.AttestationData{JustifiedBlockRootHash32: []byte{3}, JustifiedSlot: 3}},
	}

	var latestBlockRootHash [][]byte
	for i := uint64(0); i < params.BeaconConfig().EpochLength; i++ {
		latestBlockRootHash = append(latestBlockRootHash, []byte{byte(i)})
	}

	state := &pb.BeaconState{
		LatestAttestations:     epochAttestations,
		LatestBlockRootHash32S: latestBlockRootHash,
	}

	if _, err := BoundaryAttestations(state, epochAttestations); err == nil {
		t.Fatal("EpochBoundaryAttestations should have failed with empty block root hash")
	}

	state.Slot = params.BeaconConfig().EpochLength
	epochBoundaryAttestation, err := BoundaryAttestations(state, epochAttestations)
	if err != nil {
		t.Fatalf("EpochBoundaryAttestations failed: %v", err)
	}

	if epochBoundaryAttestation[0].Data.JustifiedSlot != 0 {
		t.Errorf("Wanted justified slot 0 for epoch boundary attestation, got: %d", epochBoundaryAttestation[0].Data.JustifiedSlot)
	}

	if !bytes.Equal(epochBoundaryAttestation[0].Data.JustifiedBlockRootHash32, []byte{0}) {
		t.Errorf("Wanted justified block hash [0] for epoch boundary attestation, got: %v",
			epochBoundaryAttestation[0].Data.JustifiedBlockRootHash32)
	}
}

func TestPrevEpochAttestations(t *testing.T) {
	if params.BeaconConfig().EpochLength != 64 {
		t.Errorf("EpochLength should be 64 for these tests to pass")
	}

	var pendingAttestations []*pb.PendingAttestationRecord
	for i := uint64(0); i < params.BeaconConfig().EpochLength*5; i++ {
		pendingAttestations = append(pendingAttestations, &pb.PendingAttestationRecord{
			Data: &pb.AttestationData{
				Slot: i,
			},
		})
	}

	state := &pb.BeaconState{LatestAttestations: pendingAttestations}

	tests := []struct {
		stateSlot            uint64
		firstAttestationSlot uint64
	}{
		{
			stateSlot:            127,
			firstAttestationSlot: 127 - params.BeaconConfig().EpochLength - 127%params.BeaconConfig().EpochLength,
		},
		{
			stateSlot:            128,
			firstAttestationSlot: 128 - params.BeaconConfig().EpochLength - 128%params.BeaconConfig().EpochLength,
		},
		{
			stateSlot:            383,
			firstAttestationSlot: 383 - params.BeaconConfig().EpochLength - 383%params.BeaconConfig().EpochLength,
		},
		{
			stateSlot:            129,
			firstAttestationSlot: 129 - params.BeaconConfig().EpochLength - 129%params.BeaconConfig().EpochLength,
		},
		{
			stateSlot:            256,
			firstAttestationSlot: 256 - params.BeaconConfig().EpochLength - 256%params.BeaconConfig().EpochLength,
		},
	}

	for _, tt := range tests {
		state.Slot = tt.stateSlot

		if PrevAttestations(state)[0].Data.Slot != tt.firstAttestationSlot {
			t.Errorf(
				"Result slot was an unexpected value. Wanted %d, got %d",
				tt.firstAttestationSlot,
				PrevAttestations(state)[0].Data.Slot,
			)
		}
	}
}

func TestPrevJustifiedAttestations(t *testing.T) {
	prevEpochAttestations := []*pb.PendingAttestationRecord{
		{Data: &pb.AttestationData{JustifiedSlot: 0}},
		{Data: &pb.AttestationData{JustifiedSlot: 2}},
		{Data: &pb.AttestationData{JustifiedSlot: 5}},
		{Data: &pb.AttestationData{Shard: 2, JustifiedSlot: 100}},
		{Data: &pb.AttestationData{Shard: 3, JustifiedSlot: 100}},
		{Data: &pb.AttestationData{JustifiedSlot: 999}},
	}

	thisEpochAttestations := []*pb.PendingAttestationRecord{
		{Data: &pb.AttestationData{JustifiedSlot: 0}},
		{Data: &pb.AttestationData{JustifiedSlot: 10}},
		{Data: &pb.AttestationData{JustifiedSlot: 15}},
		{Data: &pb.AttestationData{JustifiedSlot: 100}},
		{Data: &pb.AttestationData{Shard: 1, JustifiedSlot: 100}},
		{Data: &pb.AttestationData{JustifiedSlot: 888}},
	}

	state := &pb.BeaconState{PreviousJustifiedEpoch: 1}

	prevJustifiedAttestations := PrevJustifiedAttestations(state, thisEpochAttestations, prevEpochAttestations)

	for i, attestation := range prevJustifiedAttestations {
		if attestation.Data.Shard != uint64(i) {
			t.Errorf("Wanted shard %d, got %d", i, attestation.Data.Shard)
		}
		if attestation.Data.JustifiedSlot != 100 {
			t.Errorf("Wanted justified slot 100, got %d", attestation.Data.JustifiedSlot)
		}
	}
}

func TestPrevEpochBoundaryAttestations(t *testing.T) {
	if params.BeaconConfig().EpochLength != 64 {
		t.Errorf("EpochLength should be 64 for these tests to pass")
	}

	epochAttestations := []*pb.PendingAttestationRecord{
		{Data: &pb.AttestationData{EpochBoundaryRootHash32: []byte{100}}},
		{Data: &pb.AttestationData{EpochBoundaryRootHash32: []byte{0}}},
		{Data: &pb.AttestationData{EpochBoundaryRootHash32: []byte{64}}}, // selected
		{Data: &pb.AttestationData{EpochBoundaryRootHash32: []byte{55}}},
		{Data: &pb.AttestationData{EpochBoundaryRootHash32: []byte{64}}}, // selected
	}

	var latestBlockRootHash [][]byte
	for i := uint64(0); i < params.BeaconConfig().EpochLength*3; i++ {
		latestBlockRootHash = append(latestBlockRootHash, []byte{byte(i)})
	}

	state := &pb.BeaconState{
		Slot:                   3 * params.BeaconConfig().EpochLength,
		LatestBlockRootHash32S: latestBlockRootHash,
	}

	prevEpochBoundaryAttestation, err := PrevBoundaryAttestations(state, epochAttestations)
	if err != nil {
		t.Fatalf("EpochBoundaryAttestations failed: %v", err)
	}

	// 64 is selected because we start off with 3 epochs (192 slots)
	// The prev epoch boundary slot is 192 - 2 * epoch_length = 64
	if !bytes.Equal(prevEpochBoundaryAttestation[0].Data.EpochBoundaryRootHash32, []byte{64}) {
		t.Errorf("Wanted justified block hash [64] for epoch boundary attestation, got: %v",
			prevEpochBoundaryAttestation[0].Data.EpochBoundaryRootHash32)
	}
	if !bytes.Equal(prevEpochBoundaryAttestation[1].Data.EpochBoundaryRootHash32, []byte{64}) {
		t.Errorf("Wanted justified block hash [64] for epoch boundary attestation, got: %v",
			prevEpochBoundaryAttestation[1].Data.EpochBoundaryRootHash32)
	}
}

func TestHeadAttestationsOk(t *testing.T) {
	if params.BeaconConfig().EpochLength != 64 {
		t.Errorf("EpochLength should be 64 for these tests to pass")
	}

	prevAttestations := []*pb.PendingAttestationRecord{
		{Data: &pb.AttestationData{Slot: 1, BeaconBlockRootHash32: []byte{'A'}}},
		{Data: &pb.AttestationData{Slot: 2, BeaconBlockRootHash32: []byte{'A'}}},
		{Data: &pb.AttestationData{Slot: 3, BeaconBlockRootHash32: []byte{'A'}}},
		{Data: &pb.AttestationData{Slot: 4, BeaconBlockRootHash32: []byte{'A'}}},
	}

	state := &pb.BeaconState{Slot: 5, LatestBlockRootHash32S: [][]byte{{'A'}, {'A'}, {'A'}, {'A'}}}

	headAttestations, err := PrevHeadAttestations(state, prevAttestations)
	if err != nil {
		t.Fatalf("PrevHeadAttestations failed with %v", err)
	}

	if headAttestations[0].Data.Slot != 1 {
		t.Errorf("headAttestations[0] wanted slot 1, got slot %d", headAttestations[0].Data.Slot)
	}
	if headAttestations[1].Data.Slot != 2 {
		t.Errorf("headAttestations[1] wanted slot 2, got slot %d", headAttestations[1].Data.Slot)
	}
	if !bytes.Equal([]byte{'A'}, headAttestations[0].Data.BeaconBlockRootHash32) {
		t.Errorf("headAttestations[0] wanted hash [A], got slot %v",
			headAttestations[0].Data.BeaconBlockRootHash32)
	}
	if !bytes.Equal([]byte{'A'}, headAttestations[1].Data.BeaconBlockRootHash32) {
		t.Errorf("headAttestations[1] wanted hash [A], got slot %v",
			headAttestations[1].Data.BeaconBlockRootHash32)
	}
}

func TestHeadAttestationsNotOk(t *testing.T) {
	if params.BeaconConfig().EpochLength != 64 {
		t.Errorf("EpochLength should be 64 for these tests to pass")
	}

	prevAttestations := []*pb.PendingAttestationRecord{{Data: &pb.AttestationData{Slot: 1}}}

	state := &pb.BeaconState{Slot: 0}

	if _, err := PrevHeadAttestations(state, prevAttestations); err == nil {
		t.Fatal("PrevHeadAttestations should have failed with invalid range")
	}
}

func TestWinningRootOk(t *testing.T) {
	state := buildState(0, params.BeaconConfig().DepositsForChainStart)
	var participationBitfield []byte
	for i := 0; i < 16; i++ {
		participationBitfield = append(participationBitfield, byte(0x01))
	}

	// Generate 10 roots ([]byte{100}...[]byte{110})
	var attestations []*pb.PendingAttestationRecord
	for i := 0; i < 10; i++ {
		attestation := &pb.PendingAttestationRecord{
			Data: &pb.AttestationData{
				Slot:                 0,
				ShardBlockRootHash32: []byte{byte(i + 100)},
			},
			AggregationBitfield: participationBitfield,
		}
		attestations = append(attestations, attestation)
	}

	// Since all 10 roots have the balance of 64 ETHs
	// winningRoot chooses the lowest hash: []byte{100}
	winnerRoot, err := winningRoot(
		state,
		0,
		attestations,
		nil)
	if err != nil {
		t.Fatalf("Could not execute winningRoot: %v", err)
	}
	if !bytes.Equal(winnerRoot, []byte{100}) {
		t.Errorf("Incorrect winner root, wanted:[100], got: %v", winnerRoot)
	}
}

func TestWinningRootCantGetParticipantBitfield(t *testing.T) {
	state := buildState(0, params.BeaconConfig().DepositsForChainStart)

	attestations := []*pb.PendingAttestationRecord{
		{Data: &pb.AttestationData{
			ShardBlockRootHash32: []byte{},
		},
			AggregationBitfield: []byte{},
		},
	}

	want := fmt.Sprintf("wanted participants bitfield length %d, got: %d", 16, 0)
	if _, err := winningRoot(state, 0, attestations, nil); !strings.Contains(err.Error(), want) {
		t.Errorf("Expected %s, received %v", want, err)
	}
}

func TestAttestingValidatorsOk(t *testing.T) {
	state := buildState(0, params.BeaconConfig().EpochLength*2)

	var attestations []*pb.PendingAttestationRecord
	for i := 0; i < 10; i++ {
		attestation := &pb.PendingAttestationRecord{
			Data: &pb.AttestationData{
				ShardBlockRootHash32: []byte{byte(i + 100)},
			},
			AggregationBitfield: []byte{0xFF},
		}
		attestations = append(attestations, attestation)
	}

	attestedValidators, err := AttestingValidators(
		state,
		0,
		attestations,
		nil)
	if err != nil {
		t.Fatalf("Could not execute AttestingValidators: %v", err)
	}

	// Verify the winner root is attested by validator 109 97 based on shuffling.
	if !reflect.DeepEqual(attestedValidators, []uint64{109, 97}) {
		t.Errorf("Active validators don't match. Wanted:[237,224], Got: %v", attestedValidators)
	}
}

func TestAttestingValidatorsCantGetWinningRoot(t *testing.T) {
	state := buildState(0, params.BeaconConfig().DepositsForChainStart)

	attestation := &pb.PendingAttestationRecord{
		Data: &pb.AttestationData{
			ShardBlockRootHash32: []byte{},
		},
		AggregationBitfield: []byte{},
	}

	want := fmt.Sprintf("wanted participants bitfield length %d, got: %d", 16, 0)
	if _, err := AttestingValidators(state, 0, []*pb.PendingAttestationRecord{attestation}, nil); !strings.Contains(err.Error(), want) {
		t.Errorf("Expected %s, received %v", want, err)
	}
}

func TestTotalAttestingBalanceOk(t *testing.T) {
	validatorsPerCommittee := uint64(2)
	state := buildState(0, 2*params.BeaconConfig().EpochLength)

	// Generate 10 roots ([]byte{100}...[]byte{110})
	var attestations []*pb.PendingAttestationRecord
	for i := 0; i < 10; i++ {
		attestation := &pb.PendingAttestationRecord{
			Data: &pb.AttestationData{
				ShardBlockRootHash32: []byte{byte(i + 100)},
			},
			// All validators attested to the above roots.
			AggregationBitfield: []byte{0xff},
		}
		attestations = append(attestations, attestation)
	}

	attestedBalance, err := TotalAttestingBalance(
		state,
		0,
		attestations,
		nil)
	if err != nil {
		t.Fatalf("Could not execute totalAttestingBalance: %v", err)
	}

	if attestedBalance != params.BeaconConfig().MaxDeposit*validatorsPerCommittee {
		t.Errorf("Incorrect attested balance. Wanted:64*1e9, Got: %d", attestedBalance)
	}
}

func TestTotalAttestingBalanceCantGetWinningRoot(t *testing.T) {
	state := buildState(0, params.BeaconConfig().DepositsForChainStart)

	attestation := &pb.PendingAttestationRecord{
		Data: &pb.AttestationData{
			ShardBlockRootHash32: []byte{},
		},
		AggregationBitfield: []byte{},
	}

	want := fmt.Sprintf("wanted participants bitfield length %d, got: %d", 16, 0)
	if _, err := TotalAttestingBalance(state, 0, []*pb.PendingAttestationRecord{attestation}, nil); !strings.Contains(err.Error(), want) {
		t.Errorf("Expected %s, received %v", want, err)
	}
}

func TestTotalBalance(t *testing.T) {
	// Assign validators to different balances.
	state := &pb.BeaconState{
		Slot: 5,
		ValidatorBalances: []uint64{20 * 1e9, 25 * 1e9, 30 * 1e9, 30 * 1e9,
			32 * 1e9, 34 * 1e9, 50 * 1e9, 50 * 1e9},
	}

	// 20 + 25 + 30 + 30 + 32 + 32 + 32 + 32 = 233
	totalBalance := TotalBalance(state, []uint64{0, 1, 2, 3, 4, 5, 6, 7})
	if totalBalance != 233*1e9 {
		t.Errorf("Incorrect total balance. Wanted: 233*1e9, got: %d", totalBalance)
	}
}

func TestInclusionSlotOk(t *testing.T) {
	state := buildState(0, params.BeaconConfig().DepositsForChainStart)
	var participationBitfield []byte
	for i := 0; i < 16; i++ {
		participationBitfield = append(participationBitfield, byte(0xff))
	}

	state.LatestAttestations = []*pb.PendingAttestationRecord{
		{Data: &pb.AttestationData{},
			AggregationBitfield: participationBitfield,
			SlotIncluded:        101},
		{Data: &pb.AttestationData{},
			AggregationBitfield: participationBitfield,
			SlotIncluded:        100},
		{Data: &pb.AttestationData{},
			AggregationBitfield: participationBitfield,
			SlotIncluded:        102},
	}
	slot, err := InclusionSlot(state, 237)
	if err != nil {
		t.Fatalf("Could not execute InclusionSlot: %v", err)
	}
	// validator 45's attestation got included in slot 100.
	if slot != 100 {
		t.Errorf("Incorrect slot. Wanted: 100, got: %d", slot)
	}
}

func TestInclusionSlotBadBitfield(t *testing.T) {
	state := buildState(0, params.BeaconConfig().DepositsForChainStart)

	state.LatestAttestations = []*pb.PendingAttestationRecord{
		{Data: &pb.AttestationData{},
			AggregationBitfield: []byte{},
			SlotIncluded:        100},
	}

	want := fmt.Sprintf("wanted participants bitfield length %d, got: %d", 16, 0)
	if _, err := InclusionSlot(state, 0); !strings.Contains(err.Error(), want) {
		t.Errorf("Expected %s, received %v", want, err)
	}
}

func TestInclusionSlotNotFound(t *testing.T) {
	state := buildState(0, params.BeaconConfig().EpochLength)

	badIndex := uint64(10000)
	want := fmt.Sprintf("could not find inclusion slot for validator index %d", badIndex)
	if _, err := InclusionSlot(state, badIndex); !strings.Contains(err.Error(), want) {
		t.Errorf("Expected %s, received %v", want, err)
	}
}

func TestInclusionDistanceOk(t *testing.T) {
	state := buildState(0, params.BeaconConfig().DepositsForChainStart)
	var participationBitfield []byte
	for i := 0; i < 16; i++ {
		participationBitfield = append(participationBitfield, byte(0xff))
	}

	state.LatestAttestations = []*pb.PendingAttestationRecord{
		{Data: &pb.AttestationData{},
			AggregationBitfield: participationBitfield,
			SlotIncluded:        100},
	}
	distance, err := InclusionDistance(state, 237)
	if err != nil {
		t.Fatalf("Could not execute InclusionDistance: %v", err)
	}

	// Inclusion distance is 100 because input validator index is 45,
	// validator 45's attested slot 0 and got included slot 100.
	if distance != state.LatestAttestations[0].SlotIncluded {
		t.Errorf("Incorrect distance. Wanted: %d, got: %d",
			state.LatestAttestations[0].SlotIncluded, distance)
	}
}

func TestInclusionDistanceBadBitfield(t *testing.T) {
	state := buildState(0, params.BeaconConfig().DepositsForChainStart)

	state.LatestAttestations = []*pb.PendingAttestationRecord{
		{Data: &pb.AttestationData{},
			AggregationBitfield: []byte{},
			SlotIncluded:        100},
	}

	want := fmt.Sprintf("wanted participants bitfield length %d, got: %d", 16, 0)
	if _, err := InclusionDistance(state, 0); !strings.Contains(err.Error(), want) {
		t.Errorf("Expected %s, received %v", want, err)
	}
}

func TestInclusionDistanceNotFound(t *testing.T) {
	state := buildState(0, params.BeaconConfig().EpochLength)

	badIndex := uint64(10000)
	want := fmt.Sprintf("could not find inclusion distance for validator index %d", badIndex)
	if _, err := InclusionDistance(state, badIndex); !strings.Contains(err.Error(), want) {
		t.Errorf("Expected %s, received %v", want, err)
	}
}<|MERGE_RESOLUTION|>--- conflicted
+++ resolved
@@ -14,13 +14,8 @@
 func buildState(slot uint64, validatorCount uint64) *pb.BeaconState {
 	validators := make([]*pb.Validator, validatorCount)
 	for i := 0; i < len(validators); i++ {
-<<<<<<< HEAD
-		validators[i] = &pb.ValidatorRecord{
-			ExitEpoch: params.BeaconConfig().FarFutureEpoch,
-=======
 		validators[i] = &pb.Validator{
 			ExitEpoch: config.FarFutureEpoch,
->>>>>>> 20865879
 		}
 	}
 	validatorBalances := make([]uint64, len(validators))
