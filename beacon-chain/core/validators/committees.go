--- conflicted
+++ resolved
@@ -7,7 +7,6 @@
 import (
 	"encoding/binary"
 	"fmt"
-	"github.com/prysmaticlabs/prysm/beacon-chain/core/helpers"
 
 	"github.com/prysmaticlabs/prysm/beacon-chain/core/helpers"
 	"github.com/prysmaticlabs/prysm/beacon-chain/utils"
@@ -152,16 +151,8 @@
 
 	wantedEpoch := helpers.SlotToEpoch(slot)
 	currentEpoch := helpers.CurrentEpoch(state)
-<<<<<<< HEAD
-	var prevEpoch uint64
-	if currentEpoch != 0 {
-		prevEpoch = currentEpoch - 1
-	}
-	nextEpoch := currentEpoch + 1
-=======
 	prevEpoch := helpers.PrevEpoch(state)
 	nextEpoch := helpers.NextEpoch(state)
->>>>>>> 721e819e
 
 	if wantedEpoch < prevEpoch || wantedEpoch >= nextEpoch {
 		return nil, fmt.Errorf(
