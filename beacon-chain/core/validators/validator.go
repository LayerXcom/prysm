// Package validators contains libraries to shuffle validators
// and retrieve active validator indices from a given slot
// or an attestation. It also provides helper functions to locate
// validator based on pubic key.
package validators

import (
	"bytes"
	"fmt"

	"github.com/gogo/protobuf/proto"
	"github.com/prysmaticlabs/prysm/beacon-chain/core/helpers"
	pb "github.com/prysmaticlabs/prysm/proto/beacon/p2p/v1"
	"github.com/prysmaticlabs/prysm/shared/bytesutil"
	"github.com/prysmaticlabs/prysm/shared/hashutil"
	"github.com/prysmaticlabs/prysm/shared/params"
	"github.com/prysmaticlabs/prysm/shared/sliceutil"
)

// InitialValidatorRegistry creates a new validator set that is used to
// generate a new bootstrapped state.
func InitialValidatorRegistry() []*pb.ValidatorRecord {
	randaoPreCommit := [32]byte{}
	randaoReveal := hashutil.Hash(randaoPreCommit[:])
	validators := make([]*pb.ValidatorRecord, params.BeaconConfig().DepositsForChainStart)
	for i := uint64(0); i < params.BeaconConfig().DepositsForChainStart; i++ {
		pubkey := hashutil.Hash([]byte{byte(i)})
		validators[i] = &pb.ValidatorRecord{
			ExitEpoch:              params.BeaconConfig().FarFutureEpoch,
			Pubkey:                 pubkey[:],
			RandaoCommitmentHash32: randaoReveal[:],
			RandaoLayers:           1,
		}
	}
	return validators
}

// ActiveValidators returns the active validator records in a list.
//
// Spec pseudocode definition:
//   [state.validator_registry[i] for i in get_active_validator_indices(state.validator_registry)]
func ActiveValidators(state *pb.BeaconState, validatorIndices []uint32) []*pb.ValidatorRecord {
	activeValidators := make([]*pb.ValidatorRecord, 0, len(validatorIndices))
	for _, validatorIndex := range validatorIndices {
		activeValidators = append(activeValidators, state.ValidatorRegistry[validatorIndex])
	}
	return activeValidators
}

// BeaconProposerIdx returns the index of the proposer of the block at a
// given slot.
//
// Spec pseudocode definition:
//  def get_beacon_proposer_index(state: BeaconState,slot: int) -> int:
//    """
//    Returns the beacon proposer index for the ``slot``.
//    """
//    first_committee, _ = get_crosslink_committees_at_slot(state, slot)[0]
//    return first_committee[slot % len(first_committee)]
func BeaconProposerIdx(state *pb.BeaconState, slot uint64) (uint64, error) {
	committeeArray, err := helpers.CrosslinkCommitteesAtSlot(state, slot, false)
	if err != nil {
		return 0, err
	}
	firstCommittee := committeeArray[0].Committee

	if len(firstCommittee) == 0 {
		return 0, fmt.Errorf("empty first committee at slot %d", slot)
	}

	return firstCommittee[slot%uint64(len(firstCommittee))], nil
}

// ValidatorIdx returns the idx of the validator given an input public key.
func ValidatorIdx(pubKey []byte, validators []*pb.ValidatorRecord) (uint64, error) {

	for idx := range validators {
		if bytes.Equal(validators[idx].Pubkey, pubKey) {
			return uint64(idx), nil
		}
	}

	return 0, fmt.Errorf("can't find validator index for public key %#x", pubKey)
}

// TotalEffectiveBalance returns the total deposited amount at stake in Gwei
// of all active validators.
//
// Spec pseudocode definition:
//   sum([get_effective_balance(state, i) for i in active_validator_indices])
func TotalEffectiveBalance(state *pb.BeaconState, validatorIndices []uint64) uint64 {
	var totalDeposit uint64

	for _, idx := range validatorIndices {
		totalDeposit += EffectiveBalance(state, idx)
	}
	return totalDeposit
}

// NewRegistryDeltaChainTip returns the new validator registry delta chain tip.
//
// Spec pseudocode definition:
//   def get_new_validator_registry_delta_chain_tip(current_validator_registry_delta_chain_tip: Hash32,
//                                               validator_index: int,
//                                               pubkey: int,
//                                               flag: int) -> Hash32:
// 	  """
//    Compute the next root in the validator registry delta chain.
//    """
//    return hash_tree_root(
//        ValidatorRegistryDeltaBlock(
//            latest_registry_delta_root=current_validator_registry_delta_chain_tip,
//            validator_index=validator_index,
//            pubkey=pubkey,
//            flag=flag,
//        )
//    )
func NewRegistryDeltaChainTip(
	flag pb.ValidatorRegistryDeltaBlock_ValidatorRegistryDeltaFlags,
	idx uint64,
	slot uint64,
	pubKey []byte,
	currentValidatorRegistryDeltaChainTip []byte) ([32]byte, error) {

	newDeltaChainTip := &pb.ValidatorRegistryDeltaBlock{
		LatestRegistryDeltaRootHash32: currentValidatorRegistryDeltaChainTip,
		ValidatorIndex:                idx,
		Pubkey:                        pubKey,
		Flag:                          flag,
		Slot:                          slot,
	}

	// TODO(716): Replace serialization with tree hash function.
	serializedChainTip, err := proto.Marshal(newDeltaChainTip)
	if err != nil {
		return [32]byte{}, fmt.Errorf("could not marshal new chain tip: %v", err)
	}
	return hashutil.Hash(serializedChainTip), nil
}

// EffectiveBalance returns the balance at stake for the validator.
// Beacon chain allows validators to top off their balance above MAX_DEPOSIT,
// but they can be slashed at most MAX_DEPOSIT at any time.
//
// Spec pseudocode definition:
//   def get_effective_balance(state: State, index: int) -> int:
//     """
//     Returns the effective balance (also known as "balance at stake") for a ``validator`` with the given ``index``.
//     """
//     return min(state.validator_balances[idx], MAX_DEPOSIT)
func EffectiveBalance(state *pb.BeaconState, idx uint64) uint64 {
	if state.ValidatorBalances[idx] > params.BeaconConfig().MaxDeposit {
		return params.BeaconConfig().MaxDeposit
	}
	return state.ValidatorBalances[idx]
}

// Attesters returns the validator records using validator indices.
//
// Spec pseudocode definition:
//   Let this_epoch_boundary_attesters = [state.validator_registry[i]
//   for indices in this_epoch_boundary_attester_indices for i in indices].
func Attesters(state *pb.BeaconState, attesterIndices []uint64) []*pb.ValidatorRecord {

	var boundaryAttesters []*pb.ValidatorRecord
	for _, attesterIdx := range attesterIndices {
		boundaryAttesters = append(boundaryAttesters, state.ValidatorRegistry[attesterIdx])
	}

	return boundaryAttesters
}

// ValidatorIndices returns all the validator indices from the input attestations
// and state.
//
// Spec pseudocode definition:
//   Let this_epoch_boundary_attester_indices be the union of the validator
//   index sets given by [get_attestation_participants(state, a.data, a.participation_bitfield)
//   for a in attestations]
func ValidatorIndices(
	state *pb.BeaconState,
	attestations []*pb.PendingAttestationRecord,
) ([]uint64, error) {

	var attesterIndicesIntersection []uint64
	for _, attestation := range attestations {
		attesterIndices, err := helpers.AttestationParticipants(
			state,
			attestation.Data,
			attestation.AggregationBitfield)
		if err != nil {
			return nil, err
		}

		attesterIndicesIntersection = sliceutil.Union(attesterIndicesIntersection, attesterIndices)
	}

	return attesterIndicesIntersection, nil
}

// AttestingValidatorIndices returns the shard committee validator indices
// if the validator shard committee matches the input attestations.
//
// Spec pseudocode definition:
// Let attesting_validator_indices(crosslink_committee, shard_block_root)
// be the union of the validator index sets given by
// [get_attestation_participants(state, a.data, a.participation_bitfield)
// for a in this_epoch_attestations + previous_epoch_attestations
// if a.shard == shard_committee.shard and a.shard_block_root == shard_block_root]
func AttestingValidatorIndices(
	state *pb.BeaconState,
	shard uint64,
	shardBlockRoot []byte,
	thisEpochAttestations []*pb.PendingAttestationRecord,
	prevEpochAttestations []*pb.PendingAttestationRecord) ([]uint64, error) {

	var validatorIndicesCommittees []uint64
	attestations := append(thisEpochAttestations, prevEpochAttestations...)

	for _, attestation := range attestations {
		if attestation.Data.Shard == shard &&
			bytes.Equal(attestation.Data.ShardBlockRootHash32, shardBlockRoot) {

<<<<<<< HEAD
			validatorIndicesCommittee, err := AttestationParticipants(state, attestation.Data, attestation.AggregationBitfield)
=======
			validatorIndicesCommittee, err := helpers.AttestationParticipants(state, attestation.Data, attestation.AggregationBitfield)
>>>>>>> 61026103
			if err != nil {
				return nil, fmt.Errorf("could not get attester indices: %v", err)
			}
			validatorIndicesCommittees = sliceutil.Union(validatorIndicesCommittees, validatorIndicesCommittee)
		}
	}
	return validatorIndicesCommittees, nil
}

// AttestingBalance returns the combined balances from the input validator
// records.
//
// Spec pseudocode definition:
//   Let this_epoch_boundary_attesting_balance =
//   sum([get_effective_balance(state, i) for i in this_epoch_boundary_attester_indices])
func AttestingBalance(state *pb.BeaconState, boundaryAttesterIndices []uint64) uint64 {

	var boundaryAttestingBalance uint64
	for _, idx := range boundaryAttesterIndices {
		boundaryAttestingBalance += EffectiveBalance(state, idx)
	}

	return boundaryAttestingBalance
}

// AllValidatorsIndices returns all validator indices from 0 to
// the last validator.
func AllValidatorsIndices(state *pb.BeaconState) []uint64 {
	validatorIndices := make([]uint64, len(state.ValidatorRegistry))
	for i := 0; i < len(validatorIndices); i++ {
		validatorIndices[i] = uint64(i)
	}
	return validatorIndices
}

// ProcessDeposit mutates a corresponding index in the beacon state for
// a validator depositing ETH into the beacon chain. Specifically, this function
// adds a validator balance or tops up an existing validator's balance
// by some deposit amount. This function returns a mutated beacon state and
// the validator index corresponding to the validator in the processed
// deposit.
func ProcessDeposit(
	state *pb.BeaconState,
	validatorIdxMap map[[32]byte]int,
	pubkey []byte,
	amount uint64,
	_ /*proofOfPossession*/ []byte,
	withdrawalCredentials []byte,
	randaoCommitment []byte,
) (*pb.BeaconState, error) {
	// TODO(#258): Validate proof of possession using BLS.
	var publicKeyExists bool
	var existingValidatorIdx int

	existingValidatorIdx, publicKeyExists = validatorIdxMap[bytesutil.ToBytes32(pubkey)]
	if !publicKeyExists {
		// If public key does not exist in the registry, we add a new validator
		// to the beacon state.
		newValidator := &pb.ValidatorRecord{
			Pubkey:                 pubkey,
			RandaoCommitmentHash32: randaoCommitment,
			RandaoLayers:           0,
			ActivationEpoch:        params.BeaconConfig().FarFutureEpoch,
			ExitEpoch:              params.BeaconConfig().FarFutureEpoch,
			WithdrawalEpoch:        params.BeaconConfig().FarFutureEpoch,
			PenalizedEpoch:         params.BeaconConfig().FarFutureEpoch,
			StatusFlags:            0,
		}
		state.ValidatorRegistry = append(state.ValidatorRegistry, newValidator)
		state.ValidatorBalances = append(state.ValidatorBalances, amount)

	} else {
		if !bytes.Equal(
			state.ValidatorRegistry[existingValidatorIdx].WithdrawalCredentialsHash32,
			withdrawalCredentials,
		) {
			return nil, fmt.Errorf(
				"expected withdrawal credentials to match, received %#x == %#x",
				state.ValidatorRegistry[existingValidatorIdx].WithdrawalCredentialsHash32,
				withdrawalCredentials,
			)
		}
		state.ValidatorBalances[existingValidatorIdx] += amount
	}
	return state, nil
}

// ActivateValidator takes in validator index and updates
// validator's activation slot.
//
// Spec pseudocode definition:
// def activate_validator(state: BeaconState, index: ValidatorIndex, is_genesis: bool) -> None:
//    """
//    Activate the validator of the given ``index``.
//    Note that this function mutates ``state``.
//    """
//    validator = state.validator_registry[index]
//
//    validator.activation_epoch = GENESIS_EPOCH if is_genesis else get_entry_exit_effect_epoch(get_current_epoch(state))
func ActivateValidator(state *pb.BeaconState, idx uint64, genesis bool) (*pb.BeaconState, error) {
	validator := state.ValidatorRegistry[idx]
	if genesis {
		validator.ActivationEpoch = params.BeaconConfig().GenesisEpoch
	} else {
		validator.ActivationEpoch = helpers.EntryExitEffectEpoch(helpers.CurrentEpoch(state))
	}

	state.ValidatorRegistry[idx] = validator
	return state, nil
}

// InitiateValidatorExit takes in validator index and updates
// validator with INITIATED_EXIT status flag.
//
// Spec pseudocode definition:
// def initiate_validator_exit(state: BeaconState, index: int) -> None:
//    validator = state.validator_registry[index]
//    validator.status_flags |= INITIATED_EXIT
func InitiateValidatorExit(state *pb.BeaconState, idx uint64) *pb.BeaconState {
	state.ValidatorRegistry[idx].StatusFlags |=
		pb.ValidatorRecord_INITIATED_EXIT
	return state
}

// ExitValidator takes in validator index and does house
// keeping work to exit validator with entry exit delay.
//
// Spec pseudocode definition:
// def exit_validator(state: BeaconState, index: ValidatorIndex) -> None:
//    """
//    Exit the validator of the given ``index``.
//    Note that this function mutates ``state``.
//    """
//    validator = state.validator_registry[index]
//
//    # The following updates only occur if not previous exited
//    if validator.exit_epoch <= get_entry_exit_effect_epoch(get_current_epoch(state)):
//        return
//
//    validator.exit_epoch = get_entry_exit_effect_epoch(get_current_epoch(state))
func ExitValidator(state *pb.BeaconState, idx uint64) (*pb.BeaconState, error) {
	validator := state.ValidatorRegistry[idx]

	exitEpoch := helpers.EntryExitEffectEpoch(helpers.CurrentEpoch(state))
	if validator.ExitEpoch <= exitEpoch {
		return nil, fmt.Errorf("validator %d could not exit until epoch %d",
			idx, exitEpoch)
	}

	validator.ExitEpoch = exitEpoch
	return state, nil
}

// PenalizeValidator slashes the malicious validator's balance and awards
// the whistleblower's balance.
//
// Spec pseudocode definition:
// def penalize_validator(state: BeaconState, index: ValidatorIndex) -> None:
//    """
//    Penalize the validator of the given ``index``.
//    Note that this function mutates ``state``.
//    """
//    exit_validator(state, index)
//    validator = state.validator_registry[index]
//    state.latest_penalized_balances[get_current_epoch(state) % LATEST_PENALIZED_EXIT_LENGTH] += get_effective_balance(state, index)
//
//    whistleblower_index = get_beacon_proposer_index(state, state.slot)
//    whistleblower_reward = get_effective_balance(state, index) // WHISTLEBLOWER_REWARD_QUOTIENT
//    state.validator_balances[whistleblower_index] += whistleblower_reward
//    state.validator_balances[index] -= whistleblower_reward
//    validator.penalized_epoch = get_current_epoch(state)
func PenalizeValidator(state *pb.BeaconState, idx uint64) (*pb.BeaconState, error) {
	state, err := ExitValidator(state, idx)
	if err != nil {
		return nil, fmt.Errorf("could not exit penalized validator: %v", err)
	}

	penalizedDuration := helpers.CurrentEpoch(state) % params.BeaconConfig().LatestPenalizedExitLength
	state.LatestPenalizedBalances[penalizedDuration] += EffectiveBalance(state, idx)

	whistleblowerIdx, err := BeaconProposerIdx(state, state.Slot)
	if err != nil {
		return nil, fmt.Errorf("could not get proposer idx: %v", err)
	}
	whistleblowerReward := EffectiveBalance(state, idx) /
		params.BeaconConfig().WhistlerBlowerRewardQuotient

	state.ValidatorBalances[whistleblowerIdx] += whistleblowerReward
	state.ValidatorBalances[idx] -= whistleblowerReward

	state.ValidatorRegistry[idx].PenalizedEpoch = helpers.CurrentEpoch(state)
	return state, nil
}

// PrepareValidatorForWithdrawal sets validator's status flag to
// WITHDRAWABLE.
//
// Spec pseudocode definition:
// def prepare_validator_for_withdrawal(state: BeaconState, index: int) -> None:
//    validator = state.validator_registry[index]
//    validator.status_flags |= WITHDRAWABLE
func PrepareValidatorForWithdrawal(state *pb.BeaconState, idx uint64) *pb.BeaconState {
	state.ValidatorRegistry[idx].StatusFlags |=
		pb.ValidatorRecord_WITHDRAWABLE
	return state
}

// UpdateRegistry rotates validators in and out of active pool.
// the amount to rotate is determined by max validator balance churn.
//
// Spec pseudocode definition:
// def update_validator_registry(state: BeaconState) -> None:
//    """
//    Update validator registry.
//    Note that this function mutates ``state``.
//    """
//    current_epoch = get_current_epoch(state)
//    # The active validators
//    active_validator_indices = get_active_validator_indices(state.validator_registry, current_epoch)
//    # The total effective balance of active validators
//    total_balance = sum([get_effective_balance(state, i) for i in active_validator_indices])
//
//    # The maximum balance churn in Gwei (for deposits and exits separately)
//    max_balance_churn = max(
//        MAX_DEPOSIT_AMOUNT,
//        total_balance // (2 * MAX_BALANCE_CHURN_QUOTIENT)
//    )
//
//    # Activate validators within the allowable balance churn
//    balance_churn = 0
//    for index, validator in enumerate(state.validator_registry):
//        if validator.activation_epoch > get_entry_exit_effect_epoch(current_epoch) and state.validator_balances[index] >= MAX_DEPOSIT_AMOUNT:
//            # Check the balance churn would be within the allowance
//            balance_churn += get_effective_balance(state, index)
//            if balance_churn > max_balance_churn:
//                break
//
//            # Activate validator
//            activate_validator(state, index, is_genesis=False)
//
//    # Exit validators within the allowable balance churn
//    balance_churn = 0
//    for index, validator in enumerate(state.validator_registry):
//        if validator.exit_epoch > get_entry_exit_effect_epoch(current_epoch) and validator.status_flags & INITIATED_EXIT:
//            # Check the balance churn would be within the allowance
//            balance_churn += get_effective_balance(state, index)
//            if balance_churn > max_balance_churn:
//                break
//
//            # Exit validator
//            exit_validator(state, index)
//
//    state.validator_registry_update_epoch = current_epoch
func UpdateRegistry(state *pb.BeaconState) (*pb.BeaconState, error) {
	currentEpoch := helpers.CurrentEpoch(state)
	activeValidatorIndices := helpers.ActiveValidatorIndices(
		state.ValidatorRegistry, currentEpoch)

	totalBalance := TotalEffectiveBalance(state, activeValidatorIndices)

	// The maximum balance churn in Gwei (for deposits and exits separately).
	maxBalChurn := maxBalanceChurn(totalBalance)

	var balChurn uint64
	var err error
	for idx, validator := range state.ValidatorRegistry {
		// Activate validators within the allowable balance churn.
		if validator.ActivationEpoch > helpers.EntryExitEffectEpoch(currentEpoch) &&
			state.ValidatorBalances[idx] >= params.BeaconConfig().MaxDeposit {
			balChurn += EffectiveBalance(state, uint64(idx))
			if balChurn > maxBalChurn {
				break
			}
			state, err = ActivateValidator(state, uint64(idx), false)
			if err != nil {
				return nil, fmt.Errorf("could not activate validator %d: %v", idx, err)
			}
		}
	}

	balChurn = 0
	for idx, validator := range state.ValidatorRegistry {
		// Exit validators within the allowable balance churn.
		if validator.ExitEpoch > helpers.EntryExitEffectEpoch(currentEpoch) &&
			validator.StatusFlags == pb.ValidatorRecord_INITIATED_EXIT {
			balChurn += EffectiveBalance(state, uint64(idx))
			if balChurn > maxBalChurn {
				break
			}
			state, err = ExitValidator(state, uint64(idx))
			if err != nil {
				return nil, fmt.Errorf("could not exit validator %d: %v", idx, err)
			}
		}
	}
	state.ValidatorRegistryUpdateEpoch = state.Slot
	return state, nil
}

// ProcessPenaltiesAndExits prepares the validators and the penalized validators
// for withdrawal.
//
// Spec pseudocode definition:
// def process_penalties_and_exits(state: BeaconState) -> None:
//    """
//    Process the penalties and prepare the validators who are eligible to withdrawal.
//    Note that this function mutates ``state``.
//    """
//    current_epoch = get_current_epoch(state)
//    # The active validators
//    active_validator_indices = get_active_validator_indices(state.validator_registry, current_epoch)
//    # The total effective balance of active validators
//    total_balance = sum(get_effective_balance(state, i) for i in active_validator_indices)
//
//    for index, validator in enumerate(state.validator_registry):
//        if current_epoch == validator.penalized_epoch + LATEST_PENALIZED_EXIT_LENGTH // 2:
//            epoch_index = current_epoch % LATEST_PENALIZED_EXIT_LENGTH
//            total_at_start = state.latest_penalized_balances[(epoch_index + 1) % LATEST_PENALIZED_EXIT_LENGTH]
//            total_at_end = state.latest_penalized_balances[epoch_index]
//            total_penalties = total_at_end - total_at_start
//            penalty = get_effective_balance(state, index) * min(total_penalties * 3, total_balance) // total_balance
//            state.validator_balances[index] -= penalty
//
//    def eligible(index):
//        validator = state.validator_registry[index]
//        if validator.penalized_epoch <= current_epoch:
//            penalized_withdrawal_epochs = LATEST_PENALIZED_EXIT_LENGTH // 2
//            return current_epoch >= validator.penalized_epoch + penalized_withdrawal_epochs
//        else:
//            return current_epoch >= validator.exit_epoch + MIN_VALIDATOR_WITHDRAWAL_EPOCHS
//
//    all_indices = list(range(len(state.validator_registry)))
//    eligible_indices = filter(eligible, all_indices)
//    # Sort in order of exit epoch, and validators that exit within the same epoch exit in order of validator index
//    sorted_indices = sorted(eligible_indices, key=lambda index: state.validator_registry[index].exit_epoch)
//    withdrawn_so_far = 0
//    for index in sorted_indices:
//        prepare_validator_for_withdrawal(state, index)
//        withdrawn_so_far += 1
//        if withdrawn_so_far >= MAX_WITHDRAWALS_PER_EPOCH:
//            break
func ProcessPenaltiesAndExits(state *pb.BeaconState) *pb.BeaconState {
	currentEpoch := helpers.CurrentEpoch(state)
	activeValidatorIndices := helpers.ActiveValidatorIndices(
		state.ValidatorRegistry, currentEpoch)
	totalBalance := TotalEffectiveBalance(state, activeValidatorIndices)

	for idx, validator := range state.ValidatorRegistry {
		penalized := validator.PenalizedEpoch +
			params.BeaconConfig().LatestPenalizedExitLength/2
		if currentEpoch == penalized {
			penalizedEpoch := currentEpoch % params.BeaconConfig().LatestPenalizedExitLength
			penalizedEpochStart := (penalizedEpoch + 1) % params.BeaconConfig().LatestPenalizedExitLength
			totalAtStart := state.LatestPenalizedBalances[penalizedEpochStart]
			totalAtEnd := state.LatestPenalizedBalances[penalizedEpoch]
			totalPenalties := totalAtStart - totalAtEnd

			penaltyMultiplier := totalPenalties * 3
			if totalBalance < penaltyMultiplier {
				penaltyMultiplier = totalBalance
			}
			penalty := EffectiveBalance(state, uint64(idx)) *
				penaltyMultiplier / totalBalance
			state.ValidatorBalances[idx] -= penalty
		}
	}
	allIndices := AllValidatorsIndices(state)
	var eligibleIndices []uint64
	for _, idx := range allIndices {
		if eligibleToExit(state, idx) {
			eligibleIndices = append(eligibleIndices, idx)
		}
	}
	var withdrawnSoFar uint64
	for _, idx := range eligibleIndices {
		state = PrepareValidatorForWithdrawal(state, idx)
		withdrawnSoFar++
		if withdrawnSoFar >= params.BeaconConfig().MaxWithdrawalsPerEpoch {
			break
		}
	}
	return state
}

// maxBalanceChurn returns the maximum balance churn in Gwei,
// this determines how many validators can be rotated
// in and out of the validator pool.
// Spec pseudocode definition:
//     max_balance_churn = max(
//        MAX_DEPOSIT * GWEI_PER_ETH,
//        total_balance // (2 * MAX_BALANCE_CHURN_QUOTIENT))
func maxBalanceChurn(totalBalance uint64) uint64 {
	maxBalanceChurn := totalBalance / 2 * params.BeaconConfig().MaxBalanceChurnQuotient
	if maxBalanceChurn > params.BeaconConfig().MaxDeposit {
		return maxBalanceChurn
	}
	return params.BeaconConfig().MaxDeposit
}

// eligibleToExit checks if a validator is eligible to exit whether it was
// penalized or not.
//
// Spec pseudocode definition:
// def eligible(index):
//    validator = state.validator_registry[index]
//    if validator.penalized_epoch <= current_epoch:
//         penalized_withdrawal_epochs = LATEST_PENALIZED_EXIT_LENGTH // 2
//        return current_epoch >= validator.penalized_epoch + penalized_withdrawal_epochs
//    else:
//        return current_epoch >= validator.exit_epoch + MIN_VALIDATOR_WITHDRAWAL_EPOCHS
func eligibleToExit(state *pb.BeaconState, idx uint64) bool {
	currentEpoch := helpers.CurrentEpoch(state)
	validator := state.ValidatorRegistry[idx]

	if validator.PenalizedEpoch <= currentEpoch {
		penalizedWithdrawalEpochs := params.BeaconConfig().LatestPenalizedExitLength / 2
		return currentEpoch >= validator.PenalizedEpoch+penalizedWithdrawalEpochs
	}
	return currentEpoch >= validator.ExitEpoch+params.BeaconConfig().MinValidatorWithdrawalEpochs
}<|MERGE_RESOLUTION|>--- conflicted
+++ resolved
@@ -221,11 +221,7 @@
 		if attestation.Data.Shard == shard &&
 			bytes.Equal(attestation.Data.ShardBlockRootHash32, shardBlockRoot) {
 
-<<<<<<< HEAD
-			validatorIndicesCommittee, err := AttestationParticipants(state, attestation.Data, attestation.AggregationBitfield)
-=======
 			validatorIndicesCommittee, err := helpers.AttestationParticipants(state, attestation.Data, attestation.AggregationBitfield)
->>>>>>> 61026103
 			if err != nil {
 				return nil, fmt.Errorf("could not get attester indices: %v", err)
 			}
